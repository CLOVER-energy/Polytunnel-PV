--- conflicted
+++ resolved
@@ -1,77 +1,57 @@
-# Scenario 1: Skip None (Unbypassed)
-- name: circular_polysolar_kent
-  location: polysolar_kent
-  pv_module: mia_sole_flex_03_280nl_unbypassed
-
-# Scenario 2: Default Bypass (2)
-- name: circular_polysolar_kent_bypassed
-  location: polysolar_kent
-  pv_module: mia_sole_flex_03_280nl_bypassed
-
-# # Scenario 3: Skip All (Bypassed 132)
-# - name: circular_polysolar_kent_bypassed_132
-#   location: polysolar_kent
-#   pv_module: mia_sole_flex_03_280nl_bypassed_132
-
-# Scenario 4: Skip 10 with 2 in the middle
-- name: circular_polysolar_kent_bypassed_10
-  location: polysolar_kent
-  pv_module: mia_sole_flex_03_280nl_bypassed_10
-
-# Scenario 5: Skip 20
-- name: circular_polysolar_kent_bypassed_20
-  location: polysolar_kent
-  pv_module: mia_sole_flex_03_280nl_bypassed_20
-
-# Scenario 6: Skip 66
-- name: circular_polysolar_kent_bypassed_66
-  location: polysolar_kent
-  pv_module: mia_sole_flex_03_280nl_bypassed_66
-
-# Scenario 7: Skip 30 from Edges
-- name: circular_polysolar_kent_bypassed_30_edges
-  location: polysolar_kent
-  pv_module: mia_sole_flex_03_280nl_bypassed_30_edges
-
-# Scenario 8: Skip 50 from Edges
-- name: circular_polysolar_kent_bypassed_50_edges
-  location: polysolar_kent
-  pv_module: mia_sole_flex_03_280nl_bypassed_50_edges
-
-# Scenario 9: Skip Little Chunks on Edges and Big Chunks in Middle (30)
-- name: circular_polysolar_kent_bypassed_30_middle
-  location: polysolar_kent
-  pv_module: mia_sole_flex_03_280nl_bypassed_30_middle
-
-# Scenario 10: Skip Little Chunks on Edges and Big Chunks in Middle (50)
-- name: circular_polysolar_kent_bypassed_50_middle
-  location: polysolar_kent
-  pv_module: mia_sole_flex_03_280nl_bypassed_50_middle
-
-- name: circular_polysolar_kent_morning_and_evening
-  location: polysolar_kent
-  pv_module: mia_sole_flex_03_280nl_morning_and_evening
-<<<<<<< HEAD
-- name: polysolar_kent
-  location: polysolar_kent
-  pv_module: thin_film_demo
-- name: polysolar_kent_long_1
-  location: polysolar_kent
-  pv_module: long_1_thin_film_demo
-- name: polysolar_kent_long_2
-  location: polysolar_kent
-  pv_module: long_2_thin_film_demo
-- name: polysolar_kent_long_2_with_bypass
-  location: polysolar_kent
-  pv_module: long_2_thin_film_demo_bypassed
-- name: polysolar_kent_long_3
-  location: polysolar_kent
-  pv_module: long_3_thin_film_demo
-
-=======
-
-- name: polysolar_kent
-  location: polysolar_kent
-  pv_module: thin_film_demo
-
->>>>>>> fe5cf344
+# Scenario 1: Skip None (Unbypassed)
+- name: circular_polysolar_kent
+  location: polysolar_kent
+  pv_module: mia_sole_flex_03_280nl_unbypassed
+
+# Scenario 2: Default Bypass (2)
+- name: circular_polysolar_kent_bypassed
+  location: polysolar_kent
+  pv_module: mia_sole_flex_03_280nl_bypassed
+
+# # Scenario 3: Skip All (Bypassed 132)
+# - name: circular_polysolar_kent_bypassed_132
+#   location: polysolar_kent
+#   pv_module: mia_sole_flex_03_280nl_bypassed_132
+
+# Scenario 4: Skip 10 with 2 in the middle
+- name: circular_polysolar_kent_bypassed_10
+  location: polysolar_kent
+  pv_module: mia_sole_flex_03_280nl_bypassed_10
+
+# Scenario 5: Skip 20
+- name: circular_polysolar_kent_bypassed_20
+  location: polysolar_kent
+  pv_module: mia_sole_flex_03_280nl_bypassed_20
+
+# Scenario 6: Skip 66
+- name: circular_polysolar_kent_bypassed_66
+  location: polysolar_kent
+  pv_module: mia_sole_flex_03_280nl_bypassed_66
+
+# Scenario 7: Skip 30 from Edges
+- name: circular_polysolar_kent_bypassed_30_edges
+  location: polysolar_kent
+  pv_module: mia_sole_flex_03_280nl_bypassed_30_edges
+
+# Scenario 8: Skip 50 from Edges
+- name: circular_polysolar_kent_bypassed_50_edges
+  location: polysolar_kent
+  pv_module: mia_sole_flex_03_280nl_bypassed_50_edges
+
+# Scenario 9: Skip Little Chunks on Edges and Big Chunks in Middle (30)
+- name: circular_polysolar_kent_bypassed_30_middle
+  location: polysolar_kent
+  pv_module: mia_sole_flex_03_280nl_bypassed_30_middle
+
+# Scenario 10: Skip Little Chunks on Edges and Big Chunks in Middle (50)
+- name: circular_polysolar_kent_bypassed_50_middle
+  location: polysolar_kent
+  pv_module: mia_sole_flex_03_280nl_bypassed_50_middle
+
+- name: circular_polysolar_kent_morning_and_evening
+  location: polysolar_kent
+  pv_module: mia_sole_flex_03_280nl_morning_and_evening
+
+- name: polysolar_kent
+  location: polysolar_kent
+  pv_module: thin_film_demo