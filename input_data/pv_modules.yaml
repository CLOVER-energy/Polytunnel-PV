---
################################################################################
# pv_modules.yaml - Parameters for specifying PV modules.                      #
#                                                                              #
# Author: Ben Winchester                                                       #
# Copyright: Ben Winchester, 2024                                              #
# Date created: 16/04/2024                                                     #
# License: Open source                                                         #
################################################################################

# A PV module is specified with:
# - name:                   the name of the PV module
#   type:                   parameter used within the PV-module package to
#                           determine the code pathway.
#                           Allowed values are
#                             - `thin_film`.
#   cell_breakdown_voltage: the breakdown voltage of the PV cells
#   cell_length:            the length of each cell within the module
#   cell_width:             the width of each cell within the module
#   cell_spacing:           the gap within each cell
#   module_centre_offset:   how far from the central axis of curvature the
#                           centre of the module is
#   n_cells:                the number of cells in the module
#   offset_angle:           the angle between the axis of the module and that
#                           of the polytunnel:
#                             - `90` means perpendicular axes,
#                             - `0` means aligned axes.
#   polytunneL_curve:       the name of the polytunnel on which the module sits
#


- name: mia_sole_flex_03_280nl_morning_and_evening
  cell_type: Miasole_FLEX_03_280NL
  type: thin_film
  cell_breakdown_voltage: -4
  cell_length: 0.04473  # [m] - The dimension parallel to the module
  cell_spacing: 0.0  # [m] - The spacing between the cells
  cell_width: 0.348  # [m] - The dimension perpendicular to the module
  module_centre_offset: 0
  n_cells: 132
  offset_angle: 90
  polytunnel_curve: tilted_kent_circle
  bypass_diodes:
  - bypass_voltage: -0.5
    end_index: 50
    start_index: 0
  - bypass_voltage: -0.5
    end_index: 132
    start_index: 82

# - name: long_3_thin_film_demo
#   cell_type: Miasole_FLEX_03_280NL
#   type: thin_film
#   cell_breakdown_voltage: -15
#   cell_length: 1.2  # [m] - The dimension parallel to the module
#   cell_spacing: 0.01  # [m] - The spacing between the cells
#   cell_width: 0.35  # [m] - The dimension perpendicular to the module
#   module_centre_offset: 0
#   n_cells: 18
#   offset_angle: 90
#   polytunnel_curve: north_south_5m_circle

- name: thin_film_demo
  cell_type: Miasole_FLEX_03_280NL
  type: thin_film
  cell_breakdown_voltage: -4
  cell_length: 0.04473  # [m] - The dimension parallel to the module
  cell_spacing: 0.0  # [m] - The spacing between the cells
  cell_width: 0.348  # [m] - The dimension perpendicular to the module
  module_centre_offset: 0
  n_cells: 18
  offset_angle: 90
  polytunnel_curve: north_south_5m_circle

- name: long_1_thin_film_demo
  cell_type: Miasole_FLEX_03_280NL
  type: thin_film
  cell_breakdown_voltage: -4
  cell_length: 0.04473  # [m] - The dimension parallel to the module
  cell_spacing: 0.0  # [m] - The spacing between the cells
  cell_width: 0.348  # [m] - The dimension perpendicular to the module
  module_centre_offset: 0
  n_cells: 18
  offset_angle: 90
  polytunnel_curve: north_south_5m_circle

- name: long_2_thin_film_demo
  cell_type: Miasole_FLEX_03_280NL
  type: thin_film
  cell_breakdown_voltage: -4
  cell_length: 0.04473  # [m] - The dimension parallel to the module
  cell_spacing: 0.0  # [m] - The spacing between the cells
  cell_width: 0.348  # [m] - The dimension perpendicular to the module
  module_centre_offset: 0
  n_cells: 18
  offset_angle: 90
  polytunnel_curve: north_south_5m_circle

- name: long_2_thin_film_demo_bypassed
  cell_type: Miasole_FLEX_03_280NL
  type: thin_film
  cell_breakdown_voltage: -4
  cell_length: 0.04473  # [m] - The dimension parallel to the module
  cell_spacing: 0.0  # [m] - The spacing between the cells
  cell_width: 0.348  # [m] - The dimension perpendicular to the module
  module_centre_offset: 0
  n_cells: 18
  offset_angle: 90
  polytunnel_curve: north_south_5m_circle
  bypass_diodes:
    - bypass_voltage: -0.5  # V_BD
      start_index: 0
      end_index: 4
    - bypass_voltage: -0.5
      start_index: 4
      end_index: 8
    - bypass_voltage: -0.5
      start_index: 10
      end_index: 14
    - bypass_voltage: -0.5
      start_index: 14
      end_index: 18

- name: mia_sole_flex_03_280nl_unbypassed
  cell_type: Miasole_FLEX_03_280NL
  type: thin_film
  cell_breakdown_voltage: -4
  cell_length: 0.04473  # [m] - The dimension parallel to the module
  cell_spacing: 0.0  # [m] - The spacing between the cells
  cell_width: 0.348  # [m] - The dimension perpendicular to the module
  module_centre_offset: 0
  n_cells: 132
  offset_angle: 90
  polytunnel_curve: tilted_kent_circle

- name: mia_sole_flex_03_280nl_bypassed
  cell_type: Miasole_FLEX_03_280NL
  type: thin_film
  cell_breakdown_voltage: -4
  cell_length: 0.04473  # [m] - The dimension parallel to the module
  cell_spacing: 0.0  # [m] - The spacing between the cells
  cell_width: 0.348  # [m] - The dimension perpendicular to the module
  module_centre_offset: 0
  n_cells: 132
  offset_angle: 90
  polytunnel_curve: tilted_kent_circle
  bypass_diodes:
  - bypass_voltage: -0.77 #bypass voltage changed to -0.77 to reflect voltage from bypass IV curve
    end_index: 2
    start_index: 0
  - bypass_voltage: -0.77
    end_index: 4
    start_index: 2
  - bypass_voltage: -0.77
    end_index: 6
    start_index: 4
  - bypass_voltage: -0.77
    end_index: 8
    start_index: 6
  - bypass_voltage: -0.77
    end_index: 10
    start_index: 8
  - bypass_voltage: -0.77
    end_index: 12
    start_index: 10
  - bypass_voltage: -0.77
    end_index: 14
    start_index: 12
  - bypass_voltage: -0.77
    end_index: 16
    start_index: 14
  - bypass_voltage: -0.77
    end_index: 18
    start_index: 16
  - bypass_voltage: -0.77
    end_index: 20
    start_index: 18
  - bypass_voltage: -0.77
    end_index: 22
    start_index: 20
  - bypass_voltage: -0.77
    end_index: 24
    start_index: 22
  - bypass_voltage: -0.77
    end_index: 26
    start_index: 24
  - bypass_voltage: -0.77
    end_index: 28
    start_index: 26
  - bypass_voltage: -0.77
    end_index: 30
    start_index: 28
  - bypass_voltage: -0.77
    end_index: 32
    start_index: 30
  - bypass_voltage: -0.77
    end_index: 34
    start_index: 32
  - bypass_voltage: -0.77
    end_index: 36
    start_index: 34
  - bypass_voltage: -0.77
    end_index: 38
    start_index: 36
  - bypass_voltage: -0.77
    end_index: 40
    start_index: 38
  - bypass_voltage: -0.77
    end_index: 42
    start_index: 40
  - bypass_voltage: -0.77
    end_index: 44
    start_index: 42
  - bypass_voltage: -0.77
    end_index: 46
    start_index: 44
  - bypass_voltage: -0.77
    end_index: 48
    start_index: 46
  - bypass_voltage: -0.77
    end_index: 50
    start_index: 48
  - bypass_voltage: -0.77
    end_index: 52
    start_index: 50
  - bypass_voltage: -0.77
    end_index: 54
    start_index: 52
  - bypass_voltage: -0.77
    end_index: 56
    start_index: 54
  - bypass_voltage: -0.77
    end_index: 58
    start_index: 56
  - bypass_voltage: -0.77
    end_index: 60
    start_index: 58
  - bypass_voltage: -0.77
    end_index: 62
    start_index: 60
  - bypass_voltage: -0.77
    end_index: 64
    start_index: 62
  - bypass_voltage: -0.77
    end_index: 66
    start_index: 64
  - bypass_voltage: -0.77
    end_index: 68
    start_index: 66
  - bypass_voltage: -0.77
    end_index: 70
    start_index: 68
  - bypass_voltage: -0.77
    end_index: 72
    start_index: 70
  - bypass_voltage: -0.77
    end_index: 74
    start_index: 72
  - bypass_voltage: -0.77
    end_index: 76
    start_index: 74
  - bypass_voltage: -0.77
    end_index: 78
    start_index: 76
  - bypass_voltage: -0.77
    end_index: 80
    start_index: 78
  - bypass_voltage: -0.77
    end_index: 82
    start_index: 80
  - bypass_voltage: -0.77
    end_index: 84
    start_index: 82
  - bypass_voltage: -0.77
    end_index: 86
    start_index: 84
  - bypass_voltage: -0.77
    end_index: 88
    start_index: 86
  - bypass_voltage: -0.77
    end_index: 90
    start_index: 88
  - bypass_voltage: -0.77
    end_index: 92
    start_index: 90
  - bypass_voltage: -0.77
    end_index: 94
    start_index: 92
  - bypass_voltage: -0.77
    end_index: 96
    start_index: 94
  - bypass_voltage: -0.77
    end_index: 98
    start_index: 96
  - bypass_voltage: -0.77
    end_index: 100
    start_index: 98
  - bypass_voltage: -0.77
    end_index: 102
    start_index: 100
  - bypass_voltage: -0.77
    end_index: 104
    start_index: 102
  - bypass_voltage: -0.77
    end_index: 106
    start_index: 104
  - bypass_voltage: -0.77
    end_index: 108
    start_index: 106
  - bypass_voltage: -0.77
    end_index: 110
    start_index: 108
  - bypass_voltage: -0.77
    end_index: 112
    start_index: 110
  - bypass_voltage: -0.77
    end_index: 114
    start_index: 112
  - bypass_voltage: -0.77
    end_index: 116
    start_index: 114
  - bypass_voltage: -0.77
    end_index: 118
    start_index: 116
  - bypass_voltage: -0.77
    end_index: 120
    start_index: 118
  - bypass_voltage: -0.77
    end_index: 122
    start_index: 120
  - bypass_voltage: -0.77
    end_index: 124
    start_index: 122
  - bypass_voltage: -0.77
    end_index: 126
    start_index: 124
  - bypass_voltage: -0.77
    end_index: 128
    start_index: 126
  - bypass_voltage: -0.77
    end_index: 130
    start_index: 128
  - bypass_voltage: -0.77
    end_index: 132
    start_index: 130

<<<<<<< HEAD
# - name: mia_sole_flex_03_280nl_bypassed_132
=======
- name: mia_sole_flex_03_280nl_bypassed_10
  cell_type: Miasole_FLEX_03_280NL
  type: thin_film
  cell_breakdown_voltage: -4
  cell_length: 0.04473  # [m] - The dimension parallel to the module
  cell_spacing: 0.0  # [m] - The spacing between the cells
  cell_width: 0.348  # [m] - The dimension perpendicular to the module
  module_centre_offset: 0
  n_cells: 132
  offset_angle: 90
  polytunnel_curve: tilted_kent_circle
  bypass_diodes:
    - bypass_voltage: -0.5
      end_index: 10
      start_index: 0
    - bypass_voltage: -0.5
      end_index: 20
      start_index: 10
    - bypass_voltage: -0.5
      end_index: 30
      start_index: 20
    - bypass_voltage: -0.5
      end_index: 40
      start_index: 30
    - bypass_voltage: -0.5
      end_index: 50
      start_index: 40
    - bypass_voltage: -0.5
      end_index: 60
      start_index: 50
    - bypass_voltage: -0.5
      end_index: 62
      start_index: 60
    - bypass_voltage: -0.5
      end_index: 72
      start_index: 62
    - bypass_voltage: -0.5
      end_index: 82
      start_index: 72
    - bypass_voltage: -0.5
      end_index: 92
      start_index: 82
    - bypass_voltage: -0.5
      end_index: 102
      start_index: 92
    - bypass_voltage: -0.5
      end_index: 112
      start_index: 102
    - bypass_voltage: -0.5
      end_index: 122
      start_index: 112
    - bypass_voltage: -0.5
      end_index: 132
      start_index: 122

- name: mia_sole_flex_03_280nl_bypassed_20
  cell_type: Miasole_FLEX_03_280NL
  type: thin_film
  cell_breakdown_voltage: -4
  cell_length: 0.04473  # [m] - The dimension parallel to the module
  cell_spacing: 0.0  # [m] - The spacing between the cells
  cell_width: 0.348  # [m] - The dimension perpendicular to the module
  module_centre_offset: 0
  n_cells: 132
  offset_angle: 90
  polytunnel_curve: tilted_kent_circle
  bypass_diodes:
    - bypass_voltage: -0.5
      end_index: 20
      start_index: 0
    - bypass_voltage: -0.5
      end_index: 40
      start_index: 20
    - bypass_voltage: -0.5
      end_index: 60
      start_index: 40
    - bypass_voltage: -0.5
      end_index: 66
      start_index: 60
    - bypass_voltage: -0.5
      end_index: 72
      start_index: 66
    - bypass_voltage: -0.5
      end_index: 92
      start_index: 72
    - bypass_voltage: -0.5
      end_index: 112
      start_index: 92
    - bypass_voltage: -0.5
      end_index: 132
      start_index: 112

- name: mia_sole_flex_03_280nl_bypassed_66
  cell_type: Miasole_FLEX_03_280NL
  type: thin_film
  cell_breakdown_voltage: -4
  cell_length: 0.04473  # [m] - The dimension parallel to the module
  cell_spacing: 0.0  # [m] - The spacing between the cells
  cell_width: 0.348  # [m] - The dimension perpendicular to the module
  module_centre_offset: 0
  n_cells: 132
  offset_angle: 90
  polytunnel_curve: tilted_kent_circle
  bypass_diodes:
    - bypass_voltage: -0.5
      end_index: 66
      start_index: 0
    - bypass_voltage: -0.5
      end_index: 132
      start_index: 66

- name: mia_sole_flex_03_280nl_bypassed_30_edges
  cell_type: Miasole_FLEX_03_280NL
  type: thin_film
  cell_breakdown_voltage: -4
  cell_length: 0.04473  # [m] - The dimension parallel to the module
  cell_spacing: 0.0  # [m] - The spacing between the cells
  cell_width: 0.348  # [m] - The dimension perpendicular to the module
  module_centre_offset: 0
  n_cells: 132
  offset_angle: 90
  polytunnel_curve: tilted_kent_circle
  bypass_diodes:
    - bypass_voltage: -0.5
      end_index: 30
      start_index: 0   
    - bypass_voltage: -0.5
      end_index: 60
      start_index: 30 
    - bypass_voltage: -0.5
      end_index: 66
      start_index: 60 
    - bypass_voltage: -0.5
      end_index: 72
      start_index: 66  
    - bypass_voltage: -0.5
      end_index: 102
      start_index: 72
    - bypass_voltage: -0.5
      end_index: 132
      start_index: 102

- name: mia_sole_flex_03_280nl_bypassed_50_edges
  cell_type: Miasole_FLEX_03_280NL
  type: thin_film
  cell_breakdown_voltage: -4
  cell_length: 0.04473  # [m] - The dimension parallel to the module
  cell_spacing: 0.0  # [m] - The spacing between the cells
  cell_width: 0.348  # [m] - The dimension perpendicular to the module
  module_centre_offset: 0
  n_cells: 132
  offset_angle: 90
  polytunnel_curve: tilted_kent_circle
  bypass_diodes:
    - bypass_voltage: -0.5
      end_index: 50
      start_index: 0
    - bypass_voltage: -0.5
      end_index: 66
      start_index: 50
    - bypass_voltage: -0.5
      end_index: 82
      start_index: 66
    - bypass_voltage: -0.5
      end_index: 132
      start_index: 82

- name: mia_sole_flex_03_280nl_bypassed_30_middle
  cell_type: Miasole_FLEX_03_280NL
  type: thin_film
  cell_breakdown_voltage: -4
  cell_length: 0.04473  # [m] - The dimension parallel to the module
  cell_spacing: 0.0  # [m] - The spacing between the cells
  cell_width: 0.348  # [m] - The dimension perpendicular to the module
  module_centre_offset: 0
  n_cells: 132
  offset_angle: 90
  polytunnel_curve: tilted_kent_circle
  bypass_diodes:
    - bypass_voltage: -0.5
      end_index: 6
      start_index: 0   
    - bypass_voltage: -0.5
      end_index: 12
      start_index: 6 
    - bypass_voltage: -0.5
      end_index: 18
      start_index: 12 
    - bypass_voltage: -0.5
      end_index: 24
      start_index: 18  
    - bypass_voltage: -0.5
      end_index: 30
      start_index: 24
    - bypass_voltage: -0.5
      end_index: 36
      start_index: 30
    - bypass_voltage: -0.5
      end_index: 66
      start_index: 36
    - bypass_voltage: -0.5
      end_index: 96
      start_index: 66
    - bypass_voltage: -0.5
      end_index: 102
      start_index: 96
    - bypass_voltage: -0.5
      end_index: 108
      start_index: 102
    - bypass_voltage: -0.5
      end_index: 114
      start_index: 108
    - bypass_voltage: -0.5
      end_index: 120
      start_index: 114
    - bypass_voltage: -0.5
      end_index: 126
      start_index: 120
    - bypass_voltage: -0.5
      end_index: 132
      start_index: 126

- name: mia_sole_flex_03_280nl_bypassed_50_middle
  cell_type: Miasole_FLEX_03_280NL
  type: thin_film
  cell_breakdown_voltage: -4
  cell_length: 0.04473  # [m] - The dimension parallel to the module
  cell_spacing: 0.0  # [m] - The spacing between the cells
  cell_width: 0.348  # [m] - The dimension perpendicular to the module
  module_centre_offset: 0
  n_cells: 132
  offset_angle: 90
  polytunnel_curve: tilted_kent_circle
  bypass_diodes:
    - bypass_voltage: -0.5
      end_index: 10
      start_index: 0   
    - bypass_voltage: -0.5
      end_index: 20
      start_index: 10
    - bypass_voltage: -0.5
      end_index: 30
      start_index: 20 
    - bypass_voltage: -0.5
      end_index: 80
      start_index: 30  
    - bypass_voltage: -0.5
      end_index: 90
      start_index: 80
    - bypass_voltage: -0.5
      end_index: 102
      start_index: 90
    - bypass_voltage: -0.5
      end_index: 112
      start_index: 102
    - bypass_voltage: -0.5
      end_index: 132
      start_index: 112



# - name: mia_sole_flex_03_280nl_bypassed_3
>>>>>>> fe5cf344
#   cell_type: Miasole_FLEX_03_280NL
#   type: thin_film
#   cell_breakdown_voltage: -1
#   cell_length: 0.04473  # [m] - The dimension parallel to the module
#   cell_spacing: 0.0  # [m] - The spacing between the cells
#   cell_width: 0.348  # [m] - The dimension perpendicular to the module
#   module_centre_offset: 0
#   n_cells: 132
#   offset_angle: 90
#   polytunnel_curve: tilted_kent_circle
#   bypass_diodes:
#     - bypass_voltage: -0.5
#       end_index: 132
#       start_index: 0


# - name: mia_sole_flex_03_280nl_bypassed_10
#   cell_type: Miasole_FLEX_03_280NL
#   type: thin_film
#   cell_breakdown_voltage: -1
#   cell_length: 0.04473  # [m] - The dimension parallel to the module
#   cell_spacing: 0.0  # [m] - The spacing between the cells
#   cell_width: 0.348  # [m] - The dimension perpendicular to the module
#   module_centre_offset: 0
#   n_cells: 132
#   offset_angle: 90
#   polytunnel_curve: tilted_kent_circle
#   bypass_diodes:
#     - bypass_voltage: -0.5
#       end_index: 10
#       start_index: 0
#     - bypass_voltage: -0.5
#       end_index: 20
#       start_index: 10
#     - bypass_voltage: -0.5
#       end_index: 30
#       start_index: 20
#     - bypass_voltage: -0.5
#       end_index: 40
#       start_index: 30
#     - bypass_voltage: -0.5
#       end_index: 50
#       start_index: 40
#     - bypass_voltage: -0.5
#       end_index: 60
#       start_index: 50
#     - bypass_voltage: -0.5
#       end_index: 62
#       start_index: 60
#     - bypass_voltage: -0.5
#       end_index: 72
#       start_index: 62
#     - bypass_voltage: -0.5
#       end_index: 82
#       start_index: 72
#     - bypass_voltage: -0.5
#       end_index: 92
#       start_index: 82
#     - bypass_voltage: -0.5
#       end_index: 102
#       start_index: 92
#     - bypass_voltage: -0.5
#       end_index: 112
#       start_index: 102
#     - bypass_voltage: -0.5
#       end_index: 122
#       start_index: 112
#     - bypass_voltage: -0.5
#       end_index: 132
#       start_index: 122

# - name: mia_sole_flex_03_280nl_bypassed_20
#   cell_type: Miasole_FLEX_03_280NL
#   type: thin_film
#   cell_breakdown_voltage: -1
#   cell_length: 0.04473  # [m] - The dimension parallel to the module
#   cell_spacing: 0.0  # [m] - The spacing between the cells
#   cell_width: 0.348  # [m] - The dimension perpendicular to the module
#   module_centre_offset: 0
#   n_cells: 132
#   offset_angle: 90
#   polytunnel_curve: tilted_kent_circle
#   bypass_diodes:
#     - bypass_voltage: -0.5
#       end_index: 20
#       start_index: 0
#     - bypass_voltage: -0.5
#       end_index: 40
#       start_index: 20
#     - bypass_voltage: -0.5
#       end_index: 60
#       start_index: 40
#     - bypass_voltage: -0.5
#       end_index: 66
#       start_index: 60
#     - bypass_voltage: -0.5
#       end_index: 72
#       start_index: 66
#     - bypass_voltage: -0.5
#       end_index: 92
#       start_index: 72
#     - bypass_voltage: -0.5
#       end_index: 112
#       start_index: 92
#     - bypass_voltage: -0.5
#       end_index: 132
#       start_index: 112

# - name: mia_sole_flex_03_280nl_bypassed_66
#   cell_type: Miasole_FLEX_03_280NL
#   type: thin_film
#   cell_breakdown_voltage: -1
#   cell_length: 0.04473  # [m] - The dimension parallel to the module
#   cell_spacing: 0.0  # [m] - The spacing between the cells
#   cell_width: 0.348  # [m] - The dimension perpendicular to the module
#   module_centre_offset: 0
#   n_cells: 132
#   offset_angle: 90
#   polytunnel_curve: tilted_kent_circle
#   bypass_diodes:
#     - bypass_voltage: -0.5
#       end_index: 66
#       start_index: 0
#     - bypass_voltage: -0.5
#       end_index: 132
#       start_index: 66

# - name: mia_sole_flex_03_280nl_bypassed_30_edges
#   cell_type: Miasole_FLEX_03_280NL
#   type: thin_film
#   cell_breakdown_voltage: -1
#   cell_length: 0.04473  # [m] - The dimension parallel to the module
#   cell_spacing: 0.0  # [m] - The spacing between the cells
#   cell_width: 0.348  # [m] - The dimension perpendicular to the module
#   module_centre_offset: 0
#   n_cells: 132
#   offset_angle: 90
#   polytunnel_curve: tilted_kent_circle
#   bypass_diodes:
#     - bypass_voltage: -0.5
#       end_index: 30
#       start_index: 0   
#     - bypass_voltage: -0.5
#       end_index: 60
#       start_index: 30 
#     - bypass_voltage: -0.5
#       end_index: 66
#       start_index: 60 
#     - bypass_voltage: -0.5
#       end_index: 72
#       start_index: 66  
#     - bypass_voltage: -0.5
#       end_index: 102
#       start_index: 72
#     - bypass_voltage: -0.5
#       end_index: 132
#       start_index: 102

# - name: mia_sole_flex_03_280nl_bypassed_50_edges
#   cell_type: Miasole_FLEX_03_280NL
#   type: thin_film
#   cell_breakdown_voltage: -1
#   cell_length: 0.04473  # [m] - The dimension parallel to the module
#   cell_spacing: 0.0  # [m] - The spacing between the cells
#   cell_width: 0.348  # [m] - The dimension perpendicular to the module
#   module_centre_offset: 0
#   n_cells: 132
#   offset_angle: 90
#   polytunnel_curve: tilted_kent_circle
#   bypass_diodes:
#     - bypass_voltage: -0.5
#       end_index: 50
#       start_index: 0
#     - bypass_voltage: -0.5
#       end_index: 66
#       start_index: 50
#     - bypass_voltage: -0.5
#       end_index: 82
#       start_index: 66
#     - bypass_voltage: -0.5
#       end_index: 132
#       start_index: 82

# - name: mia_sole_flex_03_280nl_bypassed_30_middle
#   cell_type: Miasole_FLEX_03_280NL
#   type: thin_film
#   cell_breakdown_voltage: -1
#   cell_length: 0.04473  # [m] - The dimension parallel to the module
#   cell_spacing: 0.0  # [m] - The spacing between the cells
#   cell_width: 0.348  # [m] - The dimension perpendicular to the module
#   module_centre_offset: 0
#   n_cells: 132
#   offset_angle: 90
#   polytunnel_curve: tilted_kent_circle
#   bypass_diodes:
#     - bypass_voltage: -0.5
#       end_index: 6
#       start_index: 0   
#     - bypass_voltage: -0.5
#       end_index: 12
#       start_index: 6 
#     - bypass_voltage: -0.5
#       end_index: 18
#       start_index: 12 
#     - bypass_voltage: -0.5
#       end_index: 24
#       start_index: 18  
#     - bypass_voltage: -0.5
#       end_index: 30
#       start_index: 24
#     - bypass_voltage: -0.5
#       end_index: 36
#       start_index: 30
#     - bypass_voltage: -0.5
#       end_index: 66
#       start_index: 36
#     - bypass_voltage: -0.5
#       end_index: 96
#       start_index: 66
#     - bypass_voltage: -0.5
#       end_index: 102
#       start_index: 96
#     - bypass_voltage: -0.5
#       end_index: 108
#       start_index: 102
#     - bypass_voltage: -0.5
#       end_index: 114
#       start_index: 108
#     - bypass_voltage: -0.5
#       end_index: 120
#       start_index: 114
#     - bypass_voltage: -0.5
#       end_index: 126
#       start_index: 120
#     - bypass_voltage: -0.5
#       end_index: 132
#       start_index: 126

# - name: mia_sole_flex_03_280nl_bypassed_50_middle
#   cell_type: Miasole_FLEX_03_280NL
#   type: thin_film
#   cell_breakdown_voltage: -1
#   cell_length: 0.04473  # [m] - The dimension parallel to the module
#   cell_spacing: 0.0  # [m] - The spacing between the cells
#   cell_width: 0.348  # [m] - The dimension perpendicular to the module
#   module_centre_offset: 0
#   n_cells: 132
#   offset_angle: 90
#   polytunnel_curve: tilted_kent_circle
#   bypass_diodes:
#     - bypass_voltage: -0.5
#       end_index: 10
#       start_index: 0   
#     - bypass_voltage: -0.5
#       end_index: 20
#       start_index: 10
#     - bypass_voltage: -0.5
#       end_index: 30
#       start_index: 20 
#     - bypass_voltage: -0.5
#       end_index: 80
#       start_index: 30  
#     - bypass_voltage: -0.5
#       end_index: 90
#       start_index: 80
#     - bypass_voltage: -0.5
#       end_index: 102
#       start_index: 90
#     - bypass_voltage: -0.5
#       end_index: 112
#       start_index: 102
#     - bypass_voltage: -0.5
#       end_index: 132
#       start_index: 112

<<<<<<< HEAD


- name: mia_sole_flex_03_280nl_morning_and_evening
  cell_type: Miasole_FLEX_03_280NL
  type: thin_film
  cell_breakdown_voltage: -1
  cell_length: 0.04473  # [m] - The dimension parallel to the module
  cell_spacing: 0.0  # [m] - The spacing between the cells
  cell_width: 0.348  # [m] - The dimension perpendicular to the module
  module_centre_offset: 0
  n_cells: 132
  offset_angle: 90
  polytunnel_curve: tilted_kent_circle
  bypass_diodes:
  - bypass_voltage: -0.5
    end_index: 50
    start_index: 0
  - bypass_voltage: -0.5
    end_index: 132
    start_index: 82

- name: long_3_thin_film_demo
  type: thin_film
  cell_breakdown_voltage: -15
  cell_length: 1.2  # [m] - The dimension parallel to the module
  cell_spacing: 0.01  # [m] - The spacing between the cells
  cell_width: 0.35  # [m] - The dimension perpendicular to the module
  module_centre_offset: 0
  n_cells: 18
  offset_angle: 90
  polytunnel_curve: north_south_5m_circle

- name: thin_film_demo
  cell_type: Sharp_NU_SC360
  type: thin_film
  cell_breakdown_voltage: -15
  cell_length: 0.1  # [m] - The dimension parallel to the module
  cell_spacing: 0.01  # [m] - The spacing between the cells
  cell_width: 0.35  # [m] - The dimension perpendicular to the module
  module_centre_offset: 0
  n_cells: 18
  offset_angle: 90
  polytunnel_curve: north_south_5m_circle

- name: long_1_thin_film_demo
  cell_type: Sharp_NU_SC360
  type: thin_film
  cell_breakdown_voltage: -15
  cell_length: 0.1  # [m] - The dimension parallel to the module
  cell_spacing: 0.3  # [m] - The spacing between the cells
  cell_width: 0.35  # [m] - The dimension perpendicular to the module
  module_centre_offset: 0
  n_cells: 18
  offset_angle: 90
  polytunnel_curve: north_south_5m_circle

- name: long_2_thin_film_demo
  cell_type: Sharp_NU_SC360
  type: thin_film
  cell_breakdown_voltage: -15
  cell_length: 0.1  # [m] - The dimension parallel to the module
  cell_spacing: 0.7  # [m] - The spacing between the cells
  cell_width: 0.35  # [m] - The dimension perpendicular to the module
  module_centre_offset: 0
  n_cells: 18
  offset_angle: 90
  polytunnel_curve: north_south_5m_circle

- name: long_2_thin_film_demo_bypassed
  cell_type: Sharp_NU_SC360
  type: thin_film
  cell_breakdown_voltage: -1
  cell_length: 0.1  # [m] - The dimension parallel to the module
  cell_spacing: 0.7  # [m] - The spacing between the cells
  cell_width: 0.35  # [m] - The dimension perpendicular to the module
  module_centre_offset: 0
  n_cells: 18
  offset_angle: 90
  polytunnel_curve: north_south_5m_circle
  bypass_diodes:
    - bypass_voltage: -0.5  # V_BD
      start_index: 0
      end_index: 4
    - bypass_voltage: -0.5
      start_index: 4
      end_index: 8
    - bypass_voltage: -0.5
      start_index: 10
      end_index: 14
    - bypass_voltage: -0.5
      start_index: 14
      end_index: 18
=======
# - name: mia_sole_flex_03_280nl_bypassed_11
# cell_type: Miasole_FLEX_03_280NL
# type: thin_film
# cell_breakdown_voltage: -1
# cell_length: 0.04473  # [m] - The dimension parallel to the module
# cell_spacing: 0.0  # [m] - The spacing between the cells
# cell_width: 0.348  # [m] - The dimension perpendicular to the module
# module_centre_offset: 0
# n_cells: 132
# offset_angle: 90
# polytunnel_curve: tilted_kent_circle
# bypass_diodes:
#   - bypass_voltage: -0.5
#     end_index: 12
#     start_index: 0
#   - bypass_voltage: -0.5
#     end_index: 24
#     start_index: 12
#   - bypass_voltage: -0.5
#     end_index: 36
#     start_index: 24
#   - bypass_voltage: -0.5
#     end_index: 48
#     start_index: 36
#   - bypass_voltage: -0.5
#     end_index: 60
#     start_index: 48
#   - bypass_voltage: -0.5
#     end_index: 72
#     start_index: 60
#   - bypass_voltage: -0.5
#     end_index: 84
#     start_index: 72
#   - bypass_voltage: -0.5
#     end_index: 96
#     start_index: 84
#   - bypass_voltage: -0.5
#     end_index: 108
#     start_index: 96
#   - bypass_voltage: -0.5
#     end_index: 120
#     start_index: 108
#   - bypass_voltage: -0.5
#     end_index: 132
#     start_index: 120

>>>>>>> fe5cf344
<|MERGE_RESOLUTION|>--- conflicted
+++ resolved
@@ -1,1028 +1,1073 @@
----
-################################################################################
-# pv_modules.yaml - Parameters for specifying PV modules.                      #
-#                                                                              #
-# Author: Ben Winchester                                                       #
-# Copyright: Ben Winchester, 2024                                              #
-# Date created: 16/04/2024                                                     #
-# License: Open source                                                         #
-################################################################################
-
-# A PV module is specified with:
-# - name:                   the name of the PV module
-#   type:                   parameter used within the PV-module package to
-#                           determine the code pathway.
-#                           Allowed values are
-#                             - `thin_film`.
-#   cell_breakdown_voltage: the breakdown voltage of the PV cells
-#   cell_length:            the length of each cell within the module
-#   cell_width:             the width of each cell within the module
-#   cell_spacing:           the gap within each cell
-#   module_centre_offset:   how far from the central axis of curvature the
-#                           centre of the module is
-#   n_cells:                the number of cells in the module
-#   offset_angle:           the angle between the axis of the module and that
-#                           of the polytunnel:
-#                             - `90` means perpendicular axes,
-#                             - `0` means aligned axes.
-#   polytunneL_curve:       the name of the polytunnel on which the module sits
-#
-
-
-- name: mia_sole_flex_03_280nl_morning_and_evening
-  cell_type: Miasole_FLEX_03_280NL
-  type: thin_film
-  cell_breakdown_voltage: -4
-  cell_length: 0.04473  # [m] - The dimension parallel to the module
-  cell_spacing: 0.0  # [m] - The spacing between the cells
-  cell_width: 0.348  # [m] - The dimension perpendicular to the module
-  module_centre_offset: 0
-  n_cells: 132
-  offset_angle: 90
-  polytunnel_curve: tilted_kent_circle
-  bypass_diodes:
-  - bypass_voltage: -0.5
-    end_index: 50
-    start_index: 0
-  - bypass_voltage: -0.5
-    end_index: 132
-    start_index: 82
-
-# - name: long_3_thin_film_demo
-#   cell_type: Miasole_FLEX_03_280NL
-#   type: thin_film
-#   cell_breakdown_voltage: -15
-#   cell_length: 1.2  # [m] - The dimension parallel to the module
-#   cell_spacing: 0.01  # [m] - The spacing between the cells
-#   cell_width: 0.35  # [m] - The dimension perpendicular to the module
-#   module_centre_offset: 0
-#   n_cells: 18
-#   offset_angle: 90
-#   polytunnel_curve: north_south_5m_circle
-
-- name: thin_film_demo
-  cell_type: Miasole_FLEX_03_280NL
-  type: thin_film
-  cell_breakdown_voltage: -4
-  cell_length: 0.04473  # [m] - The dimension parallel to the module
-  cell_spacing: 0.0  # [m] - The spacing between the cells
-  cell_width: 0.348  # [m] - The dimension perpendicular to the module
-  module_centre_offset: 0
-  n_cells: 18
-  offset_angle: 90
-  polytunnel_curve: north_south_5m_circle
-
-- name: long_1_thin_film_demo
-  cell_type: Miasole_FLEX_03_280NL
-  type: thin_film
-  cell_breakdown_voltage: -4
-  cell_length: 0.04473  # [m] - The dimension parallel to the module
-  cell_spacing: 0.0  # [m] - The spacing between the cells
-  cell_width: 0.348  # [m] - The dimension perpendicular to the module
-  module_centre_offset: 0
-  n_cells: 18
-  offset_angle: 90
-  polytunnel_curve: north_south_5m_circle
-
-- name: long_2_thin_film_demo
-  cell_type: Miasole_FLEX_03_280NL
-  type: thin_film
-  cell_breakdown_voltage: -4
-  cell_length: 0.04473  # [m] - The dimension parallel to the module
-  cell_spacing: 0.0  # [m] - The spacing between the cells
-  cell_width: 0.348  # [m] - The dimension perpendicular to the module
-  module_centre_offset: 0
-  n_cells: 18
-  offset_angle: 90
-  polytunnel_curve: north_south_5m_circle
-
-- name: long_2_thin_film_demo_bypassed
-  cell_type: Miasole_FLEX_03_280NL
-  type: thin_film
-  cell_breakdown_voltage: -4
-  cell_length: 0.04473  # [m] - The dimension parallel to the module
-  cell_spacing: 0.0  # [m] - The spacing between the cells
-  cell_width: 0.348  # [m] - The dimension perpendicular to the module
-  module_centre_offset: 0
-  n_cells: 18
-  offset_angle: 90
-  polytunnel_curve: north_south_5m_circle
-  bypass_diodes:
-    - bypass_voltage: -0.5  # V_BD
-      start_index: 0
-      end_index: 4
-    - bypass_voltage: -0.5
-      start_index: 4
-      end_index: 8
-    - bypass_voltage: -0.5
-      start_index: 10
-      end_index: 14
-    - bypass_voltage: -0.5
-      start_index: 14
-      end_index: 18
-
-- name: mia_sole_flex_03_280nl_unbypassed
-  cell_type: Miasole_FLEX_03_280NL
-  type: thin_film
-  cell_breakdown_voltage: -4
-  cell_length: 0.04473  # [m] - The dimension parallel to the module
-  cell_spacing: 0.0  # [m] - The spacing between the cells
-  cell_width: 0.348  # [m] - The dimension perpendicular to the module
-  module_centre_offset: 0
-  n_cells: 132
-  offset_angle: 90
-  polytunnel_curve: tilted_kent_circle
-
-- name: mia_sole_flex_03_280nl_bypassed
-  cell_type: Miasole_FLEX_03_280NL
-  type: thin_film
-  cell_breakdown_voltage: -4
-  cell_length: 0.04473  # [m] - The dimension parallel to the module
-  cell_spacing: 0.0  # [m] - The spacing between the cells
-  cell_width: 0.348  # [m] - The dimension perpendicular to the module
-  module_centre_offset: 0
-  n_cells: 132
-  offset_angle: 90
-  polytunnel_curve: tilted_kent_circle
-  bypass_diodes:
-  - bypass_voltage: -0.77 #bypass voltage changed to -0.77 to reflect voltage from bypass IV curve
-    end_index: 2
-    start_index: 0
-  - bypass_voltage: -0.77
-    end_index: 4
-    start_index: 2
-  - bypass_voltage: -0.77
-    end_index: 6
-    start_index: 4
-  - bypass_voltage: -0.77
-    end_index: 8
-    start_index: 6
-  - bypass_voltage: -0.77
-    end_index: 10
-    start_index: 8
-  - bypass_voltage: -0.77
-    end_index: 12
-    start_index: 10
-  - bypass_voltage: -0.77
-    end_index: 14
-    start_index: 12
-  - bypass_voltage: -0.77
-    end_index: 16
-    start_index: 14
-  - bypass_voltage: -0.77
-    end_index: 18
-    start_index: 16
-  - bypass_voltage: -0.77
-    end_index: 20
-    start_index: 18
-  - bypass_voltage: -0.77
-    end_index: 22
-    start_index: 20
-  - bypass_voltage: -0.77
-    end_index: 24
-    start_index: 22
-  - bypass_voltage: -0.77
-    end_index: 26
-    start_index: 24
-  - bypass_voltage: -0.77
-    end_index: 28
-    start_index: 26
-  - bypass_voltage: -0.77
-    end_index: 30
-    start_index: 28
-  - bypass_voltage: -0.77
-    end_index: 32
-    start_index: 30
-  - bypass_voltage: -0.77
-    end_index: 34
-    start_index: 32
-  - bypass_voltage: -0.77
-    end_index: 36
-    start_index: 34
-  - bypass_voltage: -0.77
-    end_index: 38
-    start_index: 36
-  - bypass_voltage: -0.77
-    end_index: 40
-    start_index: 38
-  - bypass_voltage: -0.77
-    end_index: 42
-    start_index: 40
-  - bypass_voltage: -0.77
-    end_index: 44
-    start_index: 42
-  - bypass_voltage: -0.77
-    end_index: 46
-    start_index: 44
-  - bypass_voltage: -0.77
-    end_index: 48
-    start_index: 46
-  - bypass_voltage: -0.77
-    end_index: 50
-    start_index: 48
-  - bypass_voltage: -0.77
-    end_index: 52
-    start_index: 50
-  - bypass_voltage: -0.77
-    end_index: 54
-    start_index: 52
-  - bypass_voltage: -0.77
-    end_index: 56
-    start_index: 54
-  - bypass_voltage: -0.77
-    end_index: 58
-    start_index: 56
-  - bypass_voltage: -0.77
-    end_index: 60
-    start_index: 58
-  - bypass_voltage: -0.77
-    end_index: 62
-    start_index: 60
-  - bypass_voltage: -0.77
-    end_index: 64
-    start_index: 62
-  - bypass_voltage: -0.77
-    end_index: 66
-    start_index: 64
-  - bypass_voltage: -0.77
-    end_index: 68
-    start_index: 66
-  - bypass_voltage: -0.77
-    end_index: 70
-    start_index: 68
-  - bypass_voltage: -0.77
-    end_index: 72
-    start_index: 70
-  - bypass_voltage: -0.77
-    end_index: 74
-    start_index: 72
-  - bypass_voltage: -0.77
-    end_index: 76
-    start_index: 74
-  - bypass_voltage: -0.77
-    end_index: 78
-    start_index: 76
-  - bypass_voltage: -0.77
-    end_index: 80
-    start_index: 78
-  - bypass_voltage: -0.77
-    end_index: 82
-    start_index: 80
-  - bypass_voltage: -0.77
-    end_index: 84
-    start_index: 82
-  - bypass_voltage: -0.77
-    end_index: 86
-    start_index: 84
-  - bypass_voltage: -0.77
-    end_index: 88
-    start_index: 86
-  - bypass_voltage: -0.77
-    end_index: 90
-    start_index: 88
-  - bypass_voltage: -0.77
-    end_index: 92
-    start_index: 90
-  - bypass_voltage: -0.77
-    end_index: 94
-    start_index: 92
-  - bypass_voltage: -0.77
-    end_index: 96
-    start_index: 94
-  - bypass_voltage: -0.77
-    end_index: 98
-    start_index: 96
-  - bypass_voltage: -0.77
-    end_index: 100
-    start_index: 98
-  - bypass_voltage: -0.77
-    end_index: 102
-    start_index: 100
-  - bypass_voltage: -0.77
-    end_index: 104
-    start_index: 102
-  - bypass_voltage: -0.77
-    end_index: 106
-    start_index: 104
-  - bypass_voltage: -0.77
-    end_index: 108
-    start_index: 106
-  - bypass_voltage: -0.77
-    end_index: 110
-    start_index: 108
-  - bypass_voltage: -0.77
-    end_index: 112
-    start_index: 110
-  - bypass_voltage: -0.77
-    end_index: 114
-    start_index: 112
-  - bypass_voltage: -0.77
-    end_index: 116
-    start_index: 114
-  - bypass_voltage: -0.77
-    end_index: 118
-    start_index: 116
-  - bypass_voltage: -0.77
-    end_index: 120
-    start_index: 118
-  - bypass_voltage: -0.77
-    end_index: 122
-    start_index: 120
-  - bypass_voltage: -0.77
-    end_index: 124
-    start_index: 122
-  - bypass_voltage: -0.77
-    end_index: 126
-    start_index: 124
-  - bypass_voltage: -0.77
-    end_index: 128
-    start_index: 126
-  - bypass_voltage: -0.77
-    end_index: 130
-    start_index: 128
-  - bypass_voltage: -0.77
-    end_index: 132
-    start_index: 130
-
-<<<<<<< HEAD
-# - name: mia_sole_flex_03_280nl_bypassed_132
-=======
-- name: mia_sole_flex_03_280nl_bypassed_10
-  cell_type: Miasole_FLEX_03_280NL
-  type: thin_film
-  cell_breakdown_voltage: -4
-  cell_length: 0.04473  # [m] - The dimension parallel to the module
-  cell_spacing: 0.0  # [m] - The spacing between the cells
-  cell_width: 0.348  # [m] - The dimension perpendicular to the module
-  module_centre_offset: 0
-  n_cells: 132
-  offset_angle: 90
-  polytunnel_curve: tilted_kent_circle
-  bypass_diodes:
-    - bypass_voltage: -0.5
-      end_index: 10
-      start_index: 0
-    - bypass_voltage: -0.5
-      end_index: 20
-      start_index: 10
-    - bypass_voltage: -0.5
-      end_index: 30
-      start_index: 20
-    - bypass_voltage: -0.5
-      end_index: 40
-      start_index: 30
-    - bypass_voltage: -0.5
-      end_index: 50
-      start_index: 40
-    - bypass_voltage: -0.5
-      end_index: 60
-      start_index: 50
-    - bypass_voltage: -0.5
-      end_index: 62
-      start_index: 60
-    - bypass_voltage: -0.5
-      end_index: 72
-      start_index: 62
-    - bypass_voltage: -0.5
-      end_index: 82
-      start_index: 72
-    - bypass_voltage: -0.5
-      end_index: 92
-      start_index: 82
-    - bypass_voltage: -0.5
-      end_index: 102
-      start_index: 92
-    - bypass_voltage: -0.5
-      end_index: 112
-      start_index: 102
-    - bypass_voltage: -0.5
-      end_index: 122
-      start_index: 112
-    - bypass_voltage: -0.5
-      end_index: 132
-      start_index: 122
-
-- name: mia_sole_flex_03_280nl_bypassed_20
-  cell_type: Miasole_FLEX_03_280NL
-  type: thin_film
-  cell_breakdown_voltage: -4
-  cell_length: 0.04473  # [m] - The dimension parallel to the module
-  cell_spacing: 0.0  # [m] - The spacing between the cells
-  cell_width: 0.348  # [m] - The dimension perpendicular to the module
-  module_centre_offset: 0
-  n_cells: 132
-  offset_angle: 90
-  polytunnel_curve: tilted_kent_circle
-  bypass_diodes:
-    - bypass_voltage: -0.5
-      end_index: 20
-      start_index: 0
-    - bypass_voltage: -0.5
-      end_index: 40
-      start_index: 20
-    - bypass_voltage: -0.5
-      end_index: 60
-      start_index: 40
-    - bypass_voltage: -0.5
-      end_index: 66
-      start_index: 60
-    - bypass_voltage: -0.5
-      end_index: 72
-      start_index: 66
-    - bypass_voltage: -0.5
-      end_index: 92
-      start_index: 72
-    - bypass_voltage: -0.5
-      end_index: 112
-      start_index: 92
-    - bypass_voltage: -0.5
-      end_index: 132
-      start_index: 112
-
-- name: mia_sole_flex_03_280nl_bypassed_66
-  cell_type: Miasole_FLEX_03_280NL
-  type: thin_film
-  cell_breakdown_voltage: -4
-  cell_length: 0.04473  # [m] - The dimension parallel to the module
-  cell_spacing: 0.0  # [m] - The spacing between the cells
-  cell_width: 0.348  # [m] - The dimension perpendicular to the module
-  module_centre_offset: 0
-  n_cells: 132
-  offset_angle: 90
-  polytunnel_curve: tilted_kent_circle
-  bypass_diodes:
-    - bypass_voltage: -0.5
-      end_index: 66
-      start_index: 0
-    - bypass_voltage: -0.5
-      end_index: 132
-      start_index: 66
-
-- name: mia_sole_flex_03_280nl_bypassed_30_edges
-  cell_type: Miasole_FLEX_03_280NL
-  type: thin_film
-  cell_breakdown_voltage: -4
-  cell_length: 0.04473  # [m] - The dimension parallel to the module
-  cell_spacing: 0.0  # [m] - The spacing between the cells
-  cell_width: 0.348  # [m] - The dimension perpendicular to the module
-  module_centre_offset: 0
-  n_cells: 132
-  offset_angle: 90
-  polytunnel_curve: tilted_kent_circle
-  bypass_diodes:
-    - bypass_voltage: -0.5
-      end_index: 30
-      start_index: 0   
-    - bypass_voltage: -0.5
-      end_index: 60
-      start_index: 30 
-    - bypass_voltage: -0.5
-      end_index: 66
-      start_index: 60 
-    - bypass_voltage: -0.5
-      end_index: 72
-      start_index: 66  
-    - bypass_voltage: -0.5
-      end_index: 102
-      start_index: 72
-    - bypass_voltage: -0.5
-      end_index: 132
-      start_index: 102
-
-- name: mia_sole_flex_03_280nl_bypassed_50_edges
-  cell_type: Miasole_FLEX_03_280NL
-  type: thin_film
-  cell_breakdown_voltage: -4
-  cell_length: 0.04473  # [m] - The dimension parallel to the module
-  cell_spacing: 0.0  # [m] - The spacing between the cells
-  cell_width: 0.348  # [m] - The dimension perpendicular to the module
-  module_centre_offset: 0
-  n_cells: 132
-  offset_angle: 90
-  polytunnel_curve: tilted_kent_circle
-  bypass_diodes:
-    - bypass_voltage: -0.5
-      end_index: 50
-      start_index: 0
-    - bypass_voltage: -0.5
-      end_index: 66
-      start_index: 50
-    - bypass_voltage: -0.5
-      end_index: 82
-      start_index: 66
-    - bypass_voltage: -0.5
-      end_index: 132
-      start_index: 82
-
-- name: mia_sole_flex_03_280nl_bypassed_30_middle
-  cell_type: Miasole_FLEX_03_280NL
-  type: thin_film
-  cell_breakdown_voltage: -4
-  cell_length: 0.04473  # [m] - The dimension parallel to the module
-  cell_spacing: 0.0  # [m] - The spacing between the cells
-  cell_width: 0.348  # [m] - The dimension perpendicular to the module
-  module_centre_offset: 0
-  n_cells: 132
-  offset_angle: 90
-  polytunnel_curve: tilted_kent_circle
-  bypass_diodes:
-    - bypass_voltage: -0.5
-      end_index: 6
-      start_index: 0   
-    - bypass_voltage: -0.5
-      end_index: 12
-      start_index: 6 
-    - bypass_voltage: -0.5
-      end_index: 18
-      start_index: 12 
-    - bypass_voltage: -0.5
-      end_index: 24
-      start_index: 18  
-    - bypass_voltage: -0.5
-      end_index: 30
-      start_index: 24
-    - bypass_voltage: -0.5
-      end_index: 36
-      start_index: 30
-    - bypass_voltage: -0.5
-      end_index: 66
-      start_index: 36
-    - bypass_voltage: -0.5
-      end_index: 96
-      start_index: 66
-    - bypass_voltage: -0.5
-      end_index: 102
-      start_index: 96
-    - bypass_voltage: -0.5
-      end_index: 108
-      start_index: 102
-    - bypass_voltage: -0.5
-      end_index: 114
-      start_index: 108
-    - bypass_voltage: -0.5
-      end_index: 120
-      start_index: 114
-    - bypass_voltage: -0.5
-      end_index: 126
-      start_index: 120
-    - bypass_voltage: -0.5
-      end_index: 132
-      start_index: 126
-
-- name: mia_sole_flex_03_280nl_bypassed_50_middle
-  cell_type: Miasole_FLEX_03_280NL
-  type: thin_film
-  cell_breakdown_voltage: -4
-  cell_length: 0.04473  # [m] - The dimension parallel to the module
-  cell_spacing: 0.0  # [m] - The spacing between the cells
-  cell_width: 0.348  # [m] - The dimension perpendicular to the module
-  module_centre_offset: 0
-  n_cells: 132
-  offset_angle: 90
-  polytunnel_curve: tilted_kent_circle
-  bypass_diodes:
-    - bypass_voltage: -0.5
-      end_index: 10
-      start_index: 0   
-    - bypass_voltage: -0.5
-      end_index: 20
-      start_index: 10
-    - bypass_voltage: -0.5
-      end_index: 30
-      start_index: 20 
-    - bypass_voltage: -0.5
-      end_index: 80
-      start_index: 30  
-    - bypass_voltage: -0.5
-      end_index: 90
-      start_index: 80
-    - bypass_voltage: -0.5
-      end_index: 102
-      start_index: 90
-    - bypass_voltage: -0.5
-      end_index: 112
-      start_index: 102
-    - bypass_voltage: -0.5
-      end_index: 132
-      start_index: 112
-
-
-
-# - name: mia_sole_flex_03_280nl_bypassed_3
->>>>>>> fe5cf344
-#   cell_type: Miasole_FLEX_03_280NL
-#   type: thin_film
-#   cell_breakdown_voltage: -1
-#   cell_length: 0.04473  # [m] - The dimension parallel to the module
-#   cell_spacing: 0.0  # [m] - The spacing between the cells
-#   cell_width: 0.348  # [m] - The dimension perpendicular to the module
-#   module_centre_offset: 0
-#   n_cells: 132
-#   offset_angle: 90
-#   polytunnel_curve: tilted_kent_circle
-#   bypass_diodes:
-#     - bypass_voltage: -0.5
-#       end_index: 132
-#       start_index: 0
-
-
-# - name: mia_sole_flex_03_280nl_bypassed_10
-#   cell_type: Miasole_FLEX_03_280NL
-#   type: thin_film
-#   cell_breakdown_voltage: -1
-#   cell_length: 0.04473  # [m] - The dimension parallel to the module
-#   cell_spacing: 0.0  # [m] - The spacing between the cells
-#   cell_width: 0.348  # [m] - The dimension perpendicular to the module
-#   module_centre_offset: 0
-#   n_cells: 132
-#   offset_angle: 90
-#   polytunnel_curve: tilted_kent_circle
-#   bypass_diodes:
-#     - bypass_voltage: -0.5
-#       end_index: 10
-#       start_index: 0
-#     - bypass_voltage: -0.5
-#       end_index: 20
-#       start_index: 10
-#     - bypass_voltage: -0.5
-#       end_index: 30
-#       start_index: 20
-#     - bypass_voltage: -0.5
-#       end_index: 40
-#       start_index: 30
-#     - bypass_voltage: -0.5
-#       end_index: 50
-#       start_index: 40
-#     - bypass_voltage: -0.5
-#       end_index: 60
-#       start_index: 50
-#     - bypass_voltage: -0.5
-#       end_index: 62
-#       start_index: 60
-#     - bypass_voltage: -0.5
-#       end_index: 72
-#       start_index: 62
-#     - bypass_voltage: -0.5
-#       end_index: 82
-#       start_index: 72
-#     - bypass_voltage: -0.5
-#       end_index: 92
-#       start_index: 82
-#     - bypass_voltage: -0.5
-#       end_index: 102
-#       start_index: 92
-#     - bypass_voltage: -0.5
-#       end_index: 112
-#       start_index: 102
-#     - bypass_voltage: -0.5
-#       end_index: 122
-#       start_index: 112
-#     - bypass_voltage: -0.5
-#       end_index: 132
-#       start_index: 122
-
-# - name: mia_sole_flex_03_280nl_bypassed_20
-#   cell_type: Miasole_FLEX_03_280NL
-#   type: thin_film
-#   cell_breakdown_voltage: -1
-#   cell_length: 0.04473  # [m] - The dimension parallel to the module
-#   cell_spacing: 0.0  # [m] - The spacing between the cells
-#   cell_width: 0.348  # [m] - The dimension perpendicular to the module
-#   module_centre_offset: 0
-#   n_cells: 132
-#   offset_angle: 90
-#   polytunnel_curve: tilted_kent_circle
-#   bypass_diodes:
-#     - bypass_voltage: -0.5
-#       end_index: 20
-#       start_index: 0
-#     - bypass_voltage: -0.5
-#       end_index: 40
-#       start_index: 20
-#     - bypass_voltage: -0.5
-#       end_index: 60
-#       start_index: 40
-#     - bypass_voltage: -0.5
-#       end_index: 66
-#       start_index: 60
-#     - bypass_voltage: -0.5
-#       end_index: 72
-#       start_index: 66
-#     - bypass_voltage: -0.5
-#       end_index: 92
-#       start_index: 72
-#     - bypass_voltage: -0.5
-#       end_index: 112
-#       start_index: 92
-#     - bypass_voltage: -0.5
-#       end_index: 132
-#       start_index: 112
-
-# - name: mia_sole_flex_03_280nl_bypassed_66
-#   cell_type: Miasole_FLEX_03_280NL
-#   type: thin_film
-#   cell_breakdown_voltage: -1
-#   cell_length: 0.04473  # [m] - The dimension parallel to the module
-#   cell_spacing: 0.0  # [m] - The spacing between the cells
-#   cell_width: 0.348  # [m] - The dimension perpendicular to the module
-#   module_centre_offset: 0
-#   n_cells: 132
-#   offset_angle: 90
-#   polytunnel_curve: tilted_kent_circle
-#   bypass_diodes:
-#     - bypass_voltage: -0.5
-#       end_index: 66
-#       start_index: 0
-#     - bypass_voltage: -0.5
-#       end_index: 132
-#       start_index: 66
-
-# - name: mia_sole_flex_03_280nl_bypassed_30_edges
-#   cell_type: Miasole_FLEX_03_280NL
-#   type: thin_film
-#   cell_breakdown_voltage: -1
-#   cell_length: 0.04473  # [m] - The dimension parallel to the module
-#   cell_spacing: 0.0  # [m] - The spacing between the cells
-#   cell_width: 0.348  # [m] - The dimension perpendicular to the module
-#   module_centre_offset: 0
-#   n_cells: 132
-#   offset_angle: 90
-#   polytunnel_curve: tilted_kent_circle
-#   bypass_diodes:
-#     - bypass_voltage: -0.5
-#       end_index: 30
-#       start_index: 0   
-#     - bypass_voltage: -0.5
-#       end_index: 60
-#       start_index: 30 
-#     - bypass_voltage: -0.5
-#       end_index: 66
-#       start_index: 60 
-#     - bypass_voltage: -0.5
-#       end_index: 72
-#       start_index: 66  
-#     - bypass_voltage: -0.5
-#       end_index: 102
-#       start_index: 72
-#     - bypass_voltage: -0.5
-#       end_index: 132
-#       start_index: 102
-
-# - name: mia_sole_flex_03_280nl_bypassed_50_edges
-#   cell_type: Miasole_FLEX_03_280NL
-#   type: thin_film
-#   cell_breakdown_voltage: -1
-#   cell_length: 0.04473  # [m] - The dimension parallel to the module
-#   cell_spacing: 0.0  # [m] - The spacing between the cells
-#   cell_width: 0.348  # [m] - The dimension perpendicular to the module
-#   module_centre_offset: 0
-#   n_cells: 132
-#   offset_angle: 90
-#   polytunnel_curve: tilted_kent_circle
-#   bypass_diodes:
-#     - bypass_voltage: -0.5
-#       end_index: 50
-#       start_index: 0
-#     - bypass_voltage: -0.5
-#       end_index: 66
-#       start_index: 50
-#     - bypass_voltage: -0.5
-#       end_index: 82
-#       start_index: 66
-#     - bypass_voltage: -0.5
-#       end_index: 132
-#       start_index: 82
-
-# - name: mia_sole_flex_03_280nl_bypassed_30_middle
-#   cell_type: Miasole_FLEX_03_280NL
-#   type: thin_film
-#   cell_breakdown_voltage: -1
-#   cell_length: 0.04473  # [m] - The dimension parallel to the module
-#   cell_spacing: 0.0  # [m] - The spacing between the cells
-#   cell_width: 0.348  # [m] - The dimension perpendicular to the module
-#   module_centre_offset: 0
-#   n_cells: 132
-#   offset_angle: 90
-#   polytunnel_curve: tilted_kent_circle
-#   bypass_diodes:
-#     - bypass_voltage: -0.5
-#       end_index: 6
-#       start_index: 0   
-#     - bypass_voltage: -0.5
-#       end_index: 12
-#       start_index: 6 
-#     - bypass_voltage: -0.5
-#       end_index: 18
-#       start_index: 12 
-#     - bypass_voltage: -0.5
-#       end_index: 24
-#       start_index: 18  
-#     - bypass_voltage: -0.5
-#       end_index: 30
-#       start_index: 24
-#     - bypass_voltage: -0.5
-#       end_index: 36
-#       start_index: 30
-#     - bypass_voltage: -0.5
-#       end_index: 66
-#       start_index: 36
-#     - bypass_voltage: -0.5
-#       end_index: 96
-#       start_index: 66
-#     - bypass_voltage: -0.5
-#       end_index: 102
-#       start_index: 96
-#     - bypass_voltage: -0.5
-#       end_index: 108
-#       start_index: 102
-#     - bypass_voltage: -0.5
-#       end_index: 114
-#       start_index: 108
-#     - bypass_voltage: -0.5
-#       end_index: 120
-#       start_index: 114
-#     - bypass_voltage: -0.5
-#       end_index: 126
-#       start_index: 120
-#     - bypass_voltage: -0.5
-#       end_index: 132
-#       start_index: 126
-
-# - name: mia_sole_flex_03_280nl_bypassed_50_middle
-#   cell_type: Miasole_FLEX_03_280NL
-#   type: thin_film
-#   cell_breakdown_voltage: -1
-#   cell_length: 0.04473  # [m] - The dimension parallel to the module
-#   cell_spacing: 0.0  # [m] - The spacing between the cells
-#   cell_width: 0.348  # [m] - The dimension perpendicular to the module
-#   module_centre_offset: 0
-#   n_cells: 132
-#   offset_angle: 90
-#   polytunnel_curve: tilted_kent_circle
-#   bypass_diodes:
-#     - bypass_voltage: -0.5
-#       end_index: 10
-#       start_index: 0   
-#     - bypass_voltage: -0.5
-#       end_index: 20
-#       start_index: 10
-#     - bypass_voltage: -0.5
-#       end_index: 30
-#       start_index: 20 
-#     - bypass_voltage: -0.5
-#       end_index: 80
-#       start_index: 30  
-#     - bypass_voltage: -0.5
-#       end_index: 90
-#       start_index: 80
-#     - bypass_voltage: -0.5
-#       end_index: 102
-#       start_index: 90
-#     - bypass_voltage: -0.5
-#       end_index: 112
-#       start_index: 102
-#     - bypass_voltage: -0.5
-#       end_index: 132
-#       start_index: 112
-
-<<<<<<< HEAD
-
-
-- name: mia_sole_flex_03_280nl_morning_and_evening
-  cell_type: Miasole_FLEX_03_280NL
-  type: thin_film
-  cell_breakdown_voltage: -1
-  cell_length: 0.04473  # [m] - The dimension parallel to the module
-  cell_spacing: 0.0  # [m] - The spacing between the cells
-  cell_width: 0.348  # [m] - The dimension perpendicular to the module
-  module_centre_offset: 0
-  n_cells: 132
-  offset_angle: 90
-  polytunnel_curve: tilted_kent_circle
-  bypass_diodes:
-  - bypass_voltage: -0.5
-    end_index: 50
-    start_index: 0
-  - bypass_voltage: -0.5
-    end_index: 132
-    start_index: 82
-
-- name: long_3_thin_film_demo
-  type: thin_film
-  cell_breakdown_voltage: -15
-  cell_length: 1.2  # [m] - The dimension parallel to the module
-  cell_spacing: 0.01  # [m] - The spacing between the cells
-  cell_width: 0.35  # [m] - The dimension perpendicular to the module
-  module_centre_offset: 0
-  n_cells: 18
-  offset_angle: 90
-  polytunnel_curve: north_south_5m_circle
-
-- name: thin_film_demo
-  cell_type: Sharp_NU_SC360
-  type: thin_film
-  cell_breakdown_voltage: -15
-  cell_length: 0.1  # [m] - The dimension parallel to the module
-  cell_spacing: 0.01  # [m] - The spacing between the cells
-  cell_width: 0.35  # [m] - The dimension perpendicular to the module
-  module_centre_offset: 0
-  n_cells: 18
-  offset_angle: 90
-  polytunnel_curve: north_south_5m_circle
-
-- name: long_1_thin_film_demo
-  cell_type: Sharp_NU_SC360
-  type: thin_film
-  cell_breakdown_voltage: -15
-  cell_length: 0.1  # [m] - The dimension parallel to the module
-  cell_spacing: 0.3  # [m] - The spacing between the cells
-  cell_width: 0.35  # [m] - The dimension perpendicular to the module
-  module_centre_offset: 0
-  n_cells: 18
-  offset_angle: 90
-  polytunnel_curve: north_south_5m_circle
-
-- name: long_2_thin_film_demo
-  cell_type: Sharp_NU_SC360
-  type: thin_film
-  cell_breakdown_voltage: -15
-  cell_length: 0.1  # [m] - The dimension parallel to the module
-  cell_spacing: 0.7  # [m] - The spacing between the cells
-  cell_width: 0.35  # [m] - The dimension perpendicular to the module
-  module_centre_offset: 0
-  n_cells: 18
-  offset_angle: 90
-  polytunnel_curve: north_south_5m_circle
-
-- name: long_2_thin_film_demo_bypassed
-  cell_type: Sharp_NU_SC360
-  type: thin_film
-  cell_breakdown_voltage: -1
-  cell_length: 0.1  # [m] - The dimension parallel to the module
-  cell_spacing: 0.7  # [m] - The spacing between the cells
-  cell_width: 0.35  # [m] - The dimension perpendicular to the module
-  module_centre_offset: 0
-  n_cells: 18
-  offset_angle: 90
-  polytunnel_curve: north_south_5m_circle
-  bypass_diodes:
-    - bypass_voltage: -0.5  # V_BD
-      start_index: 0
-      end_index: 4
-    - bypass_voltage: -0.5
-      start_index: 4
-      end_index: 8
-    - bypass_voltage: -0.5
-      start_index: 10
-      end_index: 14
-    - bypass_voltage: -0.5
-      start_index: 14
-      end_index: 18
-=======
-# - name: mia_sole_flex_03_280nl_bypassed_11
-# cell_type: Miasole_FLEX_03_280NL
-# type: thin_film
-# cell_breakdown_voltage: -1
-# cell_length: 0.04473  # [m] - The dimension parallel to the module
-# cell_spacing: 0.0  # [m] - The spacing between the cells
-# cell_width: 0.348  # [m] - The dimension perpendicular to the module
-# module_centre_offset: 0
-# n_cells: 132
-# offset_angle: 90
-# polytunnel_curve: tilted_kent_circle
-# bypass_diodes:
-#   - bypass_voltage: -0.5
-#     end_index: 12
-#     start_index: 0
-#   - bypass_voltage: -0.5
-#     end_index: 24
-#     start_index: 12
-#   - bypass_voltage: -0.5
-#     end_index: 36
-#     start_index: 24
-#   - bypass_voltage: -0.5
-#     end_index: 48
-#     start_index: 36
-#   - bypass_voltage: -0.5
-#     end_index: 60
-#     start_index: 48
-#   - bypass_voltage: -0.5
-#     end_index: 72
-#     start_index: 60
-#   - bypass_voltage: -0.5
-#     end_index: 84
-#     start_index: 72
-#   - bypass_voltage: -0.5
-#     end_index: 96
-#     start_index: 84
-#   - bypass_voltage: -0.5
-#     end_index: 108
-#     start_index: 96
-#   - bypass_voltage: -0.5
-#     end_index: 120
-#     start_index: 108
-#   - bypass_voltage: -0.5
-#     end_index: 132
-#     start_index: 120
-
->>>>>>> fe5cf344
+---
+################################################################################
+# pv_modules.yaml - Parameters for specifying PV modules.                      #
+#                                                                              #
+# Author: Ben Winchester                                                       #
+# Copyright: Ben Winchester, 2024                                              #
+# Date created: 16/04/2024                                                     #
+# License: Open source                                                         #
+################################################################################
+
+# A PV module is specified with:
+# - name:                   the name of the PV module
+#   type:                   parameter used within the PV-module package to
+#                           determine the code pathway.
+#                           Allowed values are
+#                             - `thin_film`.
+#   cell_breakdown_voltage: the breakdown voltage of the PV cells
+#   cell_length:            the length of each cell within the module
+#   cell_width:             the width of each cell within the module
+#   cell_spacing:           the gap within each cell
+#   module_centre_offset:   how far from the central axis of curvature the
+#                           centre of the module is
+#   n_cells:                the number of cells in the module
+#   offset_angle:           the angle between the axis of the module and that
+#                           of the polytunnel:
+#                             - `90` means perpendicular axes,
+#                             - `0` means aligned axes.
+#   polytunneL_curve:       the name of the polytunnel on which the module sits
+#
+
+
+- name: mia_sole_flex_03_280nl_morning_and_evening
+  cell_type: Miasole_FLEX_03_280NL
+  type: thin_film
+  cell_breakdown_voltage: -4
+  cell_length: 0.04473  # [m] - The dimension parallel to the module
+  cell_spacing: 0.0  # [m] - The spacing between the cells
+  cell_width: 0.348  # [m] - The dimension perpendicular to the module
+  module_centre_offset: 0
+  n_cells: 132
+  offset_angle: 90
+  polytunnel_curve: tilted_kent_circle
+  bypass_diodes:
+  - bypass_voltage: -0.5
+    end_index: 50
+    start_index: 0
+  - bypass_voltage: -0.5
+    end_index: 132
+    start_index: 82
+
+# - name: long_3_thin_film_demo
+#   cell_type: Miasole_FLEX_03_280NL
+#   type: thin_film
+#   cell_breakdown_voltage: -15
+#   cell_length: 1.2  # [m] - The dimension parallel to the module
+#   cell_spacing: 0.01  # [m] - The spacing between the cells
+#   cell_width: 0.35  # [m] - The dimension perpendicular to the module
+#   module_centre_offset: 0
+#   n_cells: 18
+#   offset_angle: 90
+#   polytunnel_curve: north_south_5m_circle
+
+- name: thin_film_demo
+  cell_type: Miasole_FLEX_03_280NL
+  type: thin_film
+  cell_breakdown_voltage: -4
+  cell_length: 0.04473  # [m] - The dimension parallel to the module
+  cell_spacing: 0.0  # [m] - The spacing between the cells
+  cell_width: 0.348  # [m] - The dimension perpendicular to the module
+  module_centre_offset: 0
+  n_cells: 18
+  offset_angle: 90
+  polytunnel_curve: north_south_5m_circle
+
+- name: long_1_thin_film_demo
+  cell_type: Miasole_FLEX_03_280NL
+  type: thin_film
+  cell_breakdown_voltage: -4
+  cell_length: 0.04473  # [m] - The dimension parallel to the module
+  cell_spacing: 0.0  # [m] - The spacing between the cells
+  cell_width: 0.348  # [m] - The dimension perpendicular to the module
+  module_centre_offset: 0
+  n_cells: 18
+  offset_angle: 90
+  polytunnel_curve: north_south_5m_circle
+
+- name: long_2_thin_film_demo
+  cell_type: Miasole_FLEX_03_280NL
+  type: thin_film
+  cell_breakdown_voltage: -4
+  cell_length: 0.04473  # [m] - The dimension parallel to the module
+  cell_spacing: 0.0  # [m] - The spacing between the cells
+  cell_width: 0.348  # [m] - The dimension perpendicular to the module
+  module_centre_offset: 0
+  n_cells: 18
+  offset_angle: 90
+  polytunnel_curve: north_south_5m_circle
+
+- name: long_2_thin_film_demo_bypassed
+  cell_type: Miasole_FLEX_03_280NL
+  type: thin_film
+  cell_breakdown_voltage: -4
+  cell_length: 0.04473  # [m] - The dimension parallel to the module
+  cell_spacing: 0.0  # [m] - The spacing between the cells
+  cell_width: 0.348  # [m] - The dimension perpendicular to the module
+  module_centre_offset: 0
+  n_cells: 18
+  offset_angle: 90
+  polytunnel_curve: north_south_5m_circle
+  bypass_diodes:
+    - bypass_voltage: -0.5  # V_BD
+      start_index: 0
+      end_index: 4
+    - bypass_voltage: -0.5
+      start_index: 4
+      end_index: 8
+    - bypass_voltage: -0.5
+      start_index: 10
+      end_index: 14
+    - bypass_voltage: -0.5
+      start_index: 14
+      end_index: 18
+
+- name: mia_sole_flex_03_280nl_unbypassed
+  cell_type: Miasole_FLEX_03_280NL
+  type: thin_film
+  cell_breakdown_voltage: -4
+  cell_length: 0.04473  # [m] - The dimension parallel to the module
+  cell_spacing: 0.0  # [m] - The spacing between the cells
+  cell_width: 0.348  # [m] - The dimension perpendicular to the module
+  module_centre_offset: 0
+  n_cells: 132
+  offset_angle: 90
+  polytunnel_curve: tilted_kent_circle
+
+- name: mia_sole_flex_03_280nl_bypassed
+  cell_type: Miasole_FLEX_03_280NL
+  type: thin_film
+  cell_breakdown_voltage: -4
+  cell_length: 0.04473  # [m] - The dimension parallel to the module
+  cell_spacing: 0.0  # [m] - The spacing between the cells
+  cell_width: 0.348  # [m] - The dimension perpendicular to the module
+  module_centre_offset: 0
+  n_cells: 132
+  offset_angle: 90
+  polytunnel_curve: tilted_kent_circle
+  bypass_diodes:
+  - bypass_voltage: -0.77 #bypass voltage changed to -0.77 to reflect voltage from bypass IV curve
+    end_index: 2
+    start_index: 0
+  - bypass_voltage: -0.77
+    end_index: 4
+    start_index: 2
+  - bypass_voltage: -0.77
+    end_index: 6
+    start_index: 4
+  - bypass_voltage: -0.77
+    end_index: 8
+    start_index: 6
+  - bypass_voltage: -0.77
+    end_index: 10
+    start_index: 8
+  - bypass_voltage: -0.77
+    end_index: 12
+    start_index: 10
+  - bypass_voltage: -0.77
+    end_index: 14
+    start_index: 12
+  - bypass_voltage: -0.77
+    end_index: 16
+    start_index: 14
+  - bypass_voltage: -0.77
+    end_index: 18
+    start_index: 16
+  - bypass_voltage: -0.77
+    end_index: 20
+    start_index: 18
+  - bypass_voltage: -0.77
+    end_index: 22
+    start_index: 20
+  - bypass_voltage: -0.77
+    end_index: 24
+    start_index: 22
+  - bypass_voltage: -0.77
+    end_index: 26
+    start_index: 24
+  - bypass_voltage: -0.77
+    end_index: 28
+    start_index: 26
+  - bypass_voltage: -0.77
+    end_index: 30
+    start_index: 28
+  - bypass_voltage: -0.77
+    end_index: 32
+    start_index: 30
+  - bypass_voltage: -0.77
+    end_index: 34
+    start_index: 32
+  - bypass_voltage: -0.77
+    end_index: 36
+    start_index: 34
+  - bypass_voltage: -0.77
+    end_index: 38
+    start_index: 36
+  - bypass_voltage: -0.77
+    end_index: 40
+    start_index: 38
+  - bypass_voltage: -0.77
+    end_index: 42
+    start_index: 40
+  - bypass_voltage: -0.77
+    end_index: 44
+    start_index: 42
+  - bypass_voltage: -0.77
+    end_index: 46
+    start_index: 44
+  - bypass_voltage: -0.77
+    end_index: 48
+    start_index: 46
+  - bypass_voltage: -0.77
+    end_index: 50
+    start_index: 48
+  - bypass_voltage: -0.77
+    end_index: 52
+    start_index: 50
+  - bypass_voltage: -0.77
+    end_index: 54
+    start_index: 52
+  - bypass_voltage: -0.77
+    end_index: 56
+    start_index: 54
+  - bypass_voltage: -0.77
+    end_index: 58
+    start_index: 56
+  - bypass_voltage: -0.77
+    end_index: 60
+    start_index: 58
+  - bypass_voltage: -0.77
+    end_index: 62
+    start_index: 60
+  - bypass_voltage: -0.77
+    end_index: 64
+    start_index: 62
+  - bypass_voltage: -0.77
+    end_index: 66
+    start_index: 64
+  - bypass_voltage: -0.77
+    end_index: 68
+    start_index: 66
+  - bypass_voltage: -0.77
+    end_index: 70
+    start_index: 68
+  - bypass_voltage: -0.77
+    end_index: 72
+    start_index: 70
+  - bypass_voltage: -0.77
+    end_index: 74
+    start_index: 72
+  - bypass_voltage: -0.77
+    end_index: 76
+    start_index: 74
+  - bypass_voltage: -0.77
+    end_index: 78
+    start_index: 76
+  - bypass_voltage: -0.77
+    end_index: 80
+    start_index: 78
+  - bypass_voltage: -0.77
+    end_index: 82
+    start_index: 80
+  - bypass_voltage: -0.77
+    end_index: 84
+    start_index: 82
+  - bypass_voltage: -0.77
+    end_index: 86
+    start_index: 84
+  - bypass_voltage: -0.77
+    end_index: 88
+    start_index: 86
+  - bypass_voltage: -0.77
+    end_index: 90
+    start_index: 88
+  - bypass_voltage: -0.77
+    end_index: 92
+    start_index: 90
+  - bypass_voltage: -0.77
+    end_index: 94
+    start_index: 92
+  - bypass_voltage: -0.77
+    end_index: 96
+    start_index: 94
+  - bypass_voltage: -0.77
+    end_index: 98
+    start_index: 96
+  - bypass_voltage: -0.77
+    end_index: 100
+    start_index: 98
+  - bypass_voltage: -0.77
+    end_index: 102
+    start_index: 100
+  - bypass_voltage: -0.77
+    end_index: 104
+    start_index: 102
+  - bypass_voltage: -0.77
+    end_index: 106
+    start_index: 104
+  - bypass_voltage: -0.77
+    end_index: 108
+    start_index: 106
+  - bypass_voltage: -0.77
+    end_index: 110
+    start_index: 108
+  - bypass_voltage: -0.77
+    end_index: 112
+    start_index: 110
+  - bypass_voltage: -0.77
+    end_index: 114
+    start_index: 112
+  - bypass_voltage: -0.77
+    end_index: 116
+    start_index: 114
+  - bypass_voltage: -0.77
+    end_index: 118
+    start_index: 116
+  - bypass_voltage: -0.77
+    end_index: 120
+    start_index: 118
+  - bypass_voltage: -0.77
+    end_index: 122
+    start_index: 120
+  - bypass_voltage: -0.77
+    end_index: 124
+    start_index: 122
+  - bypass_voltage: -0.77
+    end_index: 126
+    start_index: 124
+  - bypass_voltage: -0.77
+    end_index: 128
+    start_index: 126
+  - bypass_voltage: -0.77
+    end_index: 130
+    start_index: 128
+  - bypass_voltage: -0.77
+    end_index: 132
+    start_index: 130
+
+- name: mia_sole_flex_03_280nl_bypassed_10
+  cell_type: Miasole_FLEX_03_280NL
+  type: thin_film
+  cell_breakdown_voltage: -4
+  cell_length: 0.04473  # [m] - The dimension parallel to the module
+  cell_spacing: 0.0  # [m] - The spacing between the cells
+  cell_width: 0.348  # [m] - The dimension perpendicular to the module
+  module_centre_offset: 0
+  n_cells: 132
+  offset_angle: 90
+  polytunnel_curve: tilted_kent_circle
+  bypass_diodes:
+    - bypass_voltage: -0.5
+      end_index: 10
+      start_index: 0
+    - bypass_voltage: -0.5
+      end_index: 20
+      start_index: 10
+    - bypass_voltage: -0.5
+      end_index: 30
+      start_index: 20
+    - bypass_voltage: -0.5
+      end_index: 40
+      start_index: 30
+    - bypass_voltage: -0.5
+      end_index: 50
+      start_index: 40
+    - bypass_voltage: -0.5
+      end_index: 60
+      start_index: 50
+    - bypass_voltage: -0.5
+      end_index: 62
+      start_index: 60
+    - bypass_voltage: -0.5
+      end_index: 72
+      start_index: 62
+    - bypass_voltage: -0.5
+      end_index: 82
+      start_index: 72
+    - bypass_voltage: -0.5
+      end_index: 92
+      start_index: 82
+    - bypass_voltage: -0.5
+      end_index: 102
+      start_index: 92
+    - bypass_voltage: -0.5
+      end_index: 112
+      start_index: 102
+    - bypass_voltage: -0.5
+      end_index: 122
+      start_index: 112
+    - bypass_voltage: -0.5
+      end_index: 132
+      start_index: 122
+
+- name: mia_sole_flex_03_280nl_bypassed_20
+  cell_type: Miasole_FLEX_03_280NL
+  type: thin_film
+  cell_breakdown_voltage: -4
+  cell_length: 0.04473  # [m] - The dimension parallel to the module
+  cell_spacing: 0.0  # [m] - The spacing between the cells
+  cell_width: 0.348  # [m] - The dimension perpendicular to the module
+  module_centre_offset: 0
+  n_cells: 132
+  offset_angle: 90
+  polytunnel_curve: tilted_kent_circle
+  bypass_diodes:
+    - bypass_voltage: -0.5
+      end_index: 20
+      start_index: 0
+    - bypass_voltage: -0.5
+      end_index: 40
+      start_index: 20
+    - bypass_voltage: -0.5
+      end_index: 60
+      start_index: 40
+    - bypass_voltage: -0.5
+      end_index: 66
+      start_index: 60
+    - bypass_voltage: -0.5
+      end_index: 72
+      start_index: 66
+    - bypass_voltage: -0.5
+      end_index: 92
+      start_index: 72
+    - bypass_voltage: -0.5
+      end_index: 112
+      start_index: 92
+    - bypass_voltage: -0.5
+      end_index: 132
+      start_index: 112
+
+- name: mia_sole_flex_03_280nl_bypassed_66
+  cell_type: Miasole_FLEX_03_280NL
+  type: thin_film
+  cell_breakdown_voltage: -4
+  cell_length: 0.04473  # [m] - The dimension parallel to the module
+  cell_spacing: 0.0  # [m] - The spacing between the cells
+  cell_width: 0.348  # [m] - The dimension perpendicular to the module
+  module_centre_offset: 0
+  n_cells: 132
+  offset_angle: 90
+  polytunnel_curve: tilted_kent_circle
+  bypass_diodes:
+    - bypass_voltage: -0.5
+      end_index: 66
+      start_index: 0
+    - bypass_voltage: -0.5
+      end_index: 132
+      start_index: 66
+
+- name: mia_sole_flex_03_280nl_bypassed_30_edges
+  cell_type: Miasole_FLEX_03_280NL
+  type: thin_film
+  cell_breakdown_voltage: -4
+  cell_length: 0.04473  # [m] - The dimension parallel to the module
+  cell_spacing: 0.0  # [m] - The spacing between the cells
+  cell_width: 0.348  # [m] - The dimension perpendicular to the module
+  module_centre_offset: 0
+  n_cells: 132
+  offset_angle: 90
+  polytunnel_curve: tilted_kent_circle
+  bypass_diodes:
+    - bypass_voltage: -0.5
+      end_index: 30
+      start_index: 0   
+    - bypass_voltage: -0.5
+      end_index: 60
+      start_index: 30 
+    - bypass_voltage: -0.5
+      end_index: 66
+      start_index: 60 
+    - bypass_voltage: -0.5
+      end_index: 72
+      start_index: 66  
+    - bypass_voltage: -0.5
+      end_index: 102
+      start_index: 72
+    - bypass_voltage: -0.5
+      end_index: 132
+      start_index: 102
+
+- name: mia_sole_flex_03_280nl_bypassed_50_edges
+  cell_type: Miasole_FLEX_03_280NL
+  type: thin_film
+  cell_breakdown_voltage: -4
+  cell_length: 0.04473  # [m] - The dimension parallel to the module
+  cell_spacing: 0.0  # [m] - The spacing between the cells
+  cell_width: 0.348  # [m] - The dimension perpendicular to the module
+  module_centre_offset: 0
+  n_cells: 132
+  offset_angle: 90
+  polytunnel_curve: tilted_kent_circle
+  bypass_diodes:
+    - bypass_voltage: -0.5
+      end_index: 50
+      start_index: 0
+    - bypass_voltage: -0.5
+      end_index: 66
+      start_index: 50
+    - bypass_voltage: -0.5
+      end_index: 82
+      start_index: 66
+    - bypass_voltage: -0.5
+      end_index: 132
+      start_index: 82
+
+- name: mia_sole_flex_03_280nl_bypassed_30_middle
+  cell_type: Miasole_FLEX_03_280NL
+  type: thin_film
+  cell_breakdown_voltage: -4
+  cell_length: 0.04473  # [m] - The dimension parallel to the module
+  cell_spacing: 0.0  # [m] - The spacing between the cells
+  cell_width: 0.348  # [m] - The dimension perpendicular to the module
+  module_centre_offset: 0
+  n_cells: 132
+  offset_angle: 90
+  polytunnel_curve: tilted_kent_circle
+  bypass_diodes:
+    - bypass_voltage: -0.5
+      end_index: 6
+      start_index: 0   
+    - bypass_voltage: -0.5
+      end_index: 12
+      start_index: 6 
+    - bypass_voltage: -0.5
+      end_index: 18
+      start_index: 12 
+    - bypass_voltage: -0.5
+      end_index: 24
+      start_index: 18  
+    - bypass_voltage: -0.5
+      end_index: 30
+      start_index: 24
+    - bypass_voltage: -0.5
+      end_index: 36
+      start_index: 30
+    - bypass_voltage: -0.5
+      end_index: 66
+      start_index: 36
+    - bypass_voltage: -0.5
+      end_index: 96
+      start_index: 66
+    - bypass_voltage: -0.5
+      end_index: 102
+      start_index: 96
+    - bypass_voltage: -0.5
+      end_index: 108
+      start_index: 102
+    - bypass_voltage: -0.5
+      end_index: 114
+      start_index: 108
+    - bypass_voltage: -0.5
+      end_index: 120
+      start_index: 114
+    - bypass_voltage: -0.5
+      end_index: 126
+      start_index: 120
+    - bypass_voltage: -0.5
+      end_index: 132
+      start_index: 126
+
+- name: mia_sole_flex_03_280nl_bypassed_50_middle
+  cell_type: Miasole_FLEX_03_280NL
+  type: thin_film
+  cell_breakdown_voltage: -4
+  cell_length: 0.04473  # [m] - The dimension parallel to the module
+  cell_spacing: 0.0  # [m] - The spacing between the cells
+  cell_width: 0.348  # [m] - The dimension perpendicular to the module
+  module_centre_offset: 0
+  n_cells: 132
+  offset_angle: 90
+  polytunnel_curve: tilted_kent_circle
+  bypass_diodes:
+    - bypass_voltage: -0.5
+      end_index: 10
+      start_index: 0   
+    - bypass_voltage: -0.5
+      end_index: 20
+      start_index: 10
+    - bypass_voltage: -0.5
+      end_index: 30
+      start_index: 20 
+    - bypass_voltage: -0.5
+      end_index: 80
+      start_index: 30  
+    - bypass_voltage: -0.5
+      end_index: 90
+      start_index: 80
+    - bypass_voltage: -0.5
+      end_index: 102
+      start_index: 90
+    - bypass_voltage: -0.5
+      end_index: 112
+      start_index: 102
+    - bypass_voltage: -0.5
+      end_index: 132
+      start_index: 112
+
+
+
+# - name: mia_sole_flex_03_280nl_bypassed_3
+#   cell_type: Miasole_FLEX_03_280NL
+  # type: thin_film
+  # cell_breakdown_voltage: -1
+  # cell_length: 0.04473  # [m] - The dimension parallel to the module
+  # cell_spacing: 0.0  # [m] - The spacing between the cells
+  # cell_width: 0.348  # [m] - The dimension perpendicular to the module
+  # module_centre_offset: 0
+  # n_cells: 132
+  # offset_angle: 90
+  # polytunnel_curve: tilted_kent_circle
+  # bypass_diodes:
+  #   - bypass_voltage: -0.5
+  #     end_index: 3
+  #     start_index: 0
+  #   - bypass_voltage: -0.5
+  #     end_index: 6
+  #     start_index: 3
+  #   - bypass_voltage: -0.5
+  #     end_index: 9
+  #     start_index: 6
+  #   - bypass_voltage: -0.5
+  #     end_index: 12
+  #     start_index: 9
+  #   - bypass_voltage: -0.5
+  #     end_index: 15
+  #     start_index: 12
+  #   - bypass_voltage: -0.5
+  #     end_index: 18
+  #     start_index: 15
+  #   - bypass_voltage: -0.5
+  #     end_index: 21
+  #     start_index: 18
+  #   - bypass_voltage: -0.5
+  #     end_index: 24
+  #     start_index: 21
+  #   - bypass_voltage: -0.5
+  #     end_index: 27
+  #     start_index: 24
+  #   - bypass_voltage: -0.5
+  #     end_index: 30
+  #     start_index: 27
+  #   - bypass_voltage: -0.5
+  #     end_index: 33
+  #     start_index: 30
+  #   - bypass_voltage: -0.5
+  #     end_index: 36
+  #     start_index: 33
+  #   - bypass_voltage: -0.5
+  #     end_index: 39
+  #     start_index: 36
+  #   - bypass_voltage: -0.5
+  #     end_index: 42
+  #     start_index: 39
+  #   - bypass_voltage: -0.5
+  #     end_index: 45
+  #     start_index: 42
+  #   - bypass_voltage: -0.5
+  #     end_index: 48
+  #     start_index: 45
+  #   - bypass_voltage: -0.5
+  #     end_index: 51
+  #     start_index: 48
+  #   - bypass_voltage: -0.5
+  #     end_index: 54
+  #     start_index: 51
+  #   - bypass_voltage: -0.5
+  #     end_index: 57
+  #     start_index: 54
+  #   - bypass_voltage: -0.5
+  #     end_index: 60
+  #     start_index: 57
+  #   - bypass_voltage: -0.5
+  #     end_index: 63
+  #     start_index: 60
+  #   - bypass_voltage: -0.5
+  #     end_index: 66
+  #     start_index: 63
+  #   - bypass_voltage: -0.5
+  #     end_index: 69
+  #     start_index: 66
+  #   - bypass_voltage: -0.5
+  #     end_index: 72
+  #     start_index: 69
+  #   - bypass_voltage: -0.5
+  #     end_index: 75
+  #     start_index: 72
+  #   - bypass_voltage: -0.5
+  #     end_index: 78
+  #     start_index: 75
+  #   - bypass_voltage: -0.5
+  #     end_index: 81
+  #     start_index: 78
+  #   - bypass_voltage: -0.5
+  #     end_index: 84
+  #     start_index: 81
+  #   - bypass_voltage: -0.5
+  #     end_index: 87
+  #     start_index: 84
+  #   - bypass_voltage: -0.5
+  #     end_index: 90
+  #     start_index: 87
+  #   - bypass_voltage: -0.5
+  #     end_index: 93
+  #     start_index: 90
+  #   - bypass_voltage: -0.5
+  #     end_index: 96
+  #     start_index: 93
+  #   - bypass_voltage: -0.5
+  #     end_index: 99
+  #     start_index: 96
+  #   - bypass_voltage: -0.5
+  #     end_index: 102
+  #     start_index: 99
+  #   - bypass_voltage: -0.5
+  #     end_index: 105
+  #     start_index: 102
+  #   - bypass_voltage: -0.5
+  #     end_index: 108
+  #     start_index: 105
+  #   - bypass_voltage: -0.5
+  #     end_index: 111
+  #     start_index: 108
+  #   - bypass_voltage: -0.5
+  #     end_index: 114
+  #     start_index: 111
+  #   - bypass_voltage: -0.5
+  #     end_index: 117
+  #     start_index: 114
+  #   - bypass_voltage: -0.5
+  #     end_index: 120
+  #     start_index: 117
+  #   - bypass_voltage: -0.5
+  #     end_index: 123
+  #     start_index: 120
+  #   - bypass_voltage: -0.5
+  #     end_index: 126
+  #     start_index: 123
+  #   - bypass_voltage: -0.5
+  #     end_index: 129
+  #     start_index: 126
+  #   - bypass_voltage: -0.5
+  #     end_index: 132
+  #     start_index: 129
+
+# - name: mia_sole_flex_03_280nl_bypassed_4
+#   cell_type: Miasole_FLEX_03_280NL
+#   type: thin_film
+#   cell_breakdown_voltage: -1
+#   cell_length: 0.04473  # [m] - The dimension parallel to the module
+#   cell_spacing: 0.0  # [m] - The spacing between the cells
+#   cell_width: 0.348  # [m] - The dimension perpendicular to the module
+#   module_centre_offset: 0
+#   n_cells: 132
+#   offset_angle: 90
+#   polytunnel_curve: tilted_kent_circle
+#   bypass_diodes:
+#     - bypass_voltage: -0.5
+#       end_index: 132
+#       start_index: 0
+
+
+# - name: mia_sole_flex_03_280nl_bypassed_10
+#   cell_type: Miasole_FLEX_03_280NL
+#   type: thin_film
+#   cell_breakdown_voltage: -1
+#   cell_length: 0.04473  # [m] - The dimension parallel to the module
+#   cell_spacing: 0.0  # [m] - The spacing between the cells
+#   cell_width: 0.348  # [m] - The dimension perpendicular to the module
+#   module_centre_offset: 0
+#   n_cells: 132
+#   offset_angle: 90
+#   polytunnel_curve: tilted_kent_circle
+#   bypass_diodes:
+#     - bypass_voltage: -0.5
+#       end_index: 10
+#       start_index: 0
+#     - bypass_voltage: -0.5
+#       end_index: 20
+#       start_index: 10
+#     - bypass_voltage: -0.5
+#       end_index: 30
+#       start_index: 20
+#     - bypass_voltage: -0.5
+#       end_index: 40
+#       start_index: 30
+#     - bypass_voltage: -0.5
+#       end_index: 50
+#       start_index: 40
+#     - bypass_voltage: -0.5
+#       end_index: 60
+#       start_index: 50
+#     - bypass_voltage: -0.5
+#       end_index: 62
+#       start_index: 60
+#     - bypass_voltage: -0.5
+#       end_index: 72
+#       start_index: 62
+#     - bypass_voltage: -0.5
+#       end_index: 82
+#       start_index: 72
+#     - bypass_voltage: -0.5
+#       end_index: 92
+#       start_index: 82
+#     - bypass_voltage: -0.5
+#       end_index: 102
+#       start_index: 92
+#     - bypass_voltage: -0.5
+#       end_index: 112
+#       start_index: 102
+#     - bypass_voltage: -0.5
+#       end_index: 122
+#       start_index: 112
+#     - bypass_voltage: -0.5
+#       end_index: 132
+#       start_index: 122
+
+# - name: mia_sole_flex_03_280nl_bypassed_20
+#   cell_type: Miasole_FLEX_03_280NL
+#   type: thin_film
+#   cell_breakdown_voltage: -1
+#   cell_length: 0.04473  # [m] - The dimension parallel to the module
+#   cell_spacing: 0.0  # [m] - The spacing between the cells
+#   cell_width: 0.348  # [m] - The dimension perpendicular to the module
+#   module_centre_offset: 0
+#   n_cells: 132
+#   offset_angle: 90
+#   polytunnel_curve: tilted_kent_circle
+#   bypass_diodes:
+#     - bypass_voltage: -0.5
+#       end_index: 20
+#       start_index: 0
+#     - bypass_voltage: -0.5
+#       end_index: 40
+#       start_index: 20
+#     - bypass_voltage: -0.5
+#       end_index: 60
+#       start_index: 40
+#     - bypass_voltage: -0.5
+#       end_index: 66
+#       start_index: 60
+#     - bypass_voltage: -0.5
+#       end_index: 72
+#       start_index: 66
+#     - bypass_voltage: -0.5
+#       end_index: 92
+#       start_index: 72
+#     - bypass_voltage: -0.5
+#       end_index: 112
+#       start_index: 92
+#     - bypass_voltage: -0.5
+#       end_index: 132
+#       start_index: 112
+
+# - name: mia_sole_flex_03_280nl_bypassed_66
+#   cell_type: Miasole_FLEX_03_280NL
+#   type: thin_film
+#   cell_breakdown_voltage: -1
+#   cell_length: 0.04473  # [m] - The dimension parallel to the module
+#   cell_spacing: 0.0  # [m] - The spacing between the cells
+#   cell_width: 0.348  # [m] - The dimension perpendicular to the module
+#   module_centre_offset: 0
+#   n_cells: 132
+#   offset_angle: 90
+#   polytunnel_curve: tilted_kent_circle
+#   bypass_diodes:
+#     - bypass_voltage: -0.5
+#       end_index: 66
+#       start_index: 0
+#     - bypass_voltage: -0.5
+#       end_index: 132
+#       start_index: 66
+
+# - name: mia_sole_flex_03_280nl_bypassed_30_edges
+#   cell_type: Miasole_FLEX_03_280NL
+#   type: thin_film
+#   cell_breakdown_voltage: -1
+#   cell_length: 0.04473  # [m] - The dimension parallel to the module
+#   cell_spacing: 0.0  # [m] - The spacing between the cells
+#   cell_width: 0.348  # [m] - The dimension perpendicular to the module
+#   module_centre_offset: 0
+#   n_cells: 132
+#   offset_angle: 90
+#   polytunnel_curve: tilted_kent_circle
+#   bypass_diodes:
+#     - bypass_voltage: -0.5
+#       end_index: 30
+#       start_index: 0   
+#     - bypass_voltage: -0.5
+#       end_index: 60
+#       start_index: 30 
+#     - bypass_voltage: -0.5
+#       end_index: 66
+#       start_index: 60 
+#     - bypass_voltage: -0.5
+#       end_index: 72
+#       start_index: 66  
+#     - bypass_voltage: -0.5
+#       end_index: 102
+#       start_index: 72
+#     - bypass_voltage: -0.5
+#       end_index: 132
+#       start_index: 102
+
+# - name: mia_sole_flex_03_280nl_bypassed_50_edges
+#   cell_type: Miasole_FLEX_03_280NL
+#   type: thin_film
+#   cell_breakdown_voltage: -1
+#   cell_length: 0.04473  # [m] - The dimension parallel to the module
+#   cell_spacing: 0.0  # [m] - The spacing between the cells
+#   cell_width: 0.348  # [m] - The dimension perpendicular to the module
+#   module_centre_offset: 0
+#   n_cells: 132
+#   offset_angle: 90
+#   polytunnel_curve: tilted_kent_circle
+#   bypass_diodes:
+#     - bypass_voltage: -0.5
+#       end_index: 50
+#       start_index: 0
+#     - bypass_voltage: -0.5
+#       end_index: 66
+#       start_index: 50
+#     - bypass_voltage: -0.5
+#       end_index: 82
+#       start_index: 66
+#     - bypass_voltage: -0.5
+#       end_index: 132
+#       start_index: 82
+
+# - name: mia_sole_flex_03_280nl_bypassed_30_middle
+#   cell_type: Miasole_FLEX_03_280NL
+#   type: thin_film
+#   cell_breakdown_voltage: -1
+#   cell_length: 0.04473  # [m] - The dimension parallel to the module
+#   cell_spacing: 0.0  # [m] - The spacing between the cells
+#   cell_width: 0.348  # [m] - The dimension perpendicular to the module
+#   module_centre_offset: 0
+#   n_cells: 132
+#   offset_angle: 90
+#   polytunnel_curve: tilted_kent_circle
+#   bypass_diodes:
+#     - bypass_voltage: -0.5
+#       end_index: 6
+#       start_index: 0   
+#     - bypass_voltage: -0.5
+#       end_index: 12
+#       start_index: 6 
+#     - bypass_voltage: -0.5
+#       end_index: 18
+#       start_index: 12 
+#     - bypass_voltage: -0.5
+#       end_index: 24
+#       start_index: 18  
+#     - bypass_voltage: -0.5
+#       end_index: 30
+#       start_index: 24
+#     - bypass_voltage: -0.5
+#       end_index: 36
+#       start_index: 30
+#     - bypass_voltage: -0.5
+#       end_index: 66
+#       start_index: 36
+#     - bypass_voltage: -0.5
+#       end_index: 96
+#       start_index: 66
+#     - bypass_voltage: -0.5
+#       end_index: 102
+#       start_index: 96
+#     - bypass_voltage: -0.5
+#       end_index: 108
+#       start_index: 102
+#     - bypass_voltage: -0.5
+#       end_index: 114
+#       start_index: 108
+#     - bypass_voltage: -0.5
+#       end_index: 120
+#       start_index: 114
+#     - bypass_voltage: -0.5
+#       end_index: 126
+#       start_index: 120
+#     - bypass_voltage: -0.5
+#       end_index: 132
+#       start_index: 126
+
+# - name: mia_sole_flex_03_280nl_bypassed_50_middle
+#   cell_type: Miasole_FLEX_03_280NL
+#   type: thin_film
+#   cell_breakdown_voltage: -1
+#   cell_length: 0.04473  # [m] - The dimension parallel to the module
+#   cell_spacing: 0.0  # [m] - The spacing between the cells
+#   cell_width: 0.348  # [m] - The dimension perpendicular to the module
+#   module_centre_offset: 0
+#   n_cells: 132
+#   offset_angle: 90
+#   polytunnel_curve: tilted_kent_circle
+#   bypass_diodes:
+#     - bypass_voltage: -0.5
+#       end_index: 10
+#       start_index: 0   
+#     - bypass_voltage: -0.5
+#       end_index: 20
+#       start_index: 10
+#     - bypass_voltage: -0.5
+#       end_index: 30
+#       start_index: 20 
+#     - bypass_voltage: -0.5
+#       end_index: 80
+#       start_index: 30  
+#     - bypass_voltage: -0.5
+#       end_index: 90
+#       start_index: 80
+#     - bypass_voltage: -0.5
+#       end_index: 102
+#       start_index: 90
+#     - bypass_voltage: -0.5
+#       end_index: 112
+#       start_index: 102
+#     - bypass_voltage: -0.5
+#       end_index: 132
+#       start_index: 121
+
+# - name: mia_sole_flex_03_280nl_bypassed_11
+# cell_type: Miasole_FLEX_03_280NL
+# type: thin_film
+# cell_breakdown_voltage: -1
+# cell_length: 0.04473  # [m] - The dimension parallel to the module
+# cell_spacing: 0.0  # [m] - The spacing between the cells
+# cell_width: 0.348  # [m] - The dimension perpendicular to the module
+# module_centre_offset: 0
+# n_cells: 132
+# offset_angle: 90
+# polytunnel_curve: tilted_kent_circle
+# bypass_diodes:
+#   - bypass_voltage: -0.5
+#     end_index: 12
+#     start_index: 0
+#   - bypass_voltage: -0.5
+#     end_index: 24
+#     start_index: 12
+#   - bypass_voltage: -0.5
+#     end_index: 36
+#     start_index: 24
+#   - bypass_voltage: -0.5
+#     end_index: 48
+#     start_index: 36
+#   - bypass_voltage: -0.5
+#     end_index: 60
+#     start_index: 48
+#   - bypass_voltage: -0.5
+#     end_index: 72
+#     start_index: 60
+#   - bypass_voltage: -0.5
+#     end_index: 84
+#     start_index: 72
+#   - bypass_voltage: -0.5
+#     end_index: 96
+#     start_index: 84
+#   - bypass_voltage: -0.5
+#     end_index: 108
+#     start_index: 96
+#   - bypass_voltage: -0.5
+#     end_index: 120
+#     start_index: 108
+#   - bypass_voltage: -0.5
+#     end_index: 132
+#     start_index: 120