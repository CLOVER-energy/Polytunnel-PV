#!/usr/bin/python3.10
########################################################################################
# bypass_diode.py - Module to represent bypass diodes.                                 #
#                                                                                      #
# Author: Ben Winchester                                                               #
# Copyright: Ben Winchester, 2024                                                      #
# Date created: 18/05/2024                                                             #
# License: Open source                                                                 #
# Time created: 14:24:00                                                               #
########################################################################################
"""
bypass_diode.py - The bypass-diode module for Polytunnel-PV.

This module provides functionality for the modeling of bypass diodes within PV modules.

"""

from dataclasses import dataclass, field
import numpy as np
<<<<<<< HEAD
from matplotlib import pyplot as plt
from .pv_cell import PVCell, REFERENCE_DARK_CURRENT_DENSITY, DIODE_IDEALITY_FACTOR, ZERO_CELSIUS_OFFSET
=======

from tqdm import tqdm

from .pv_cell import PVCell
>>>>>>> fe5cf344

__all__ = ("BypassDiode", "BypassedCellString")
   
@dataclass(kw_only=True)
class BypassDiode:
    """
    Represents a bypass diode.
    """
    bypass_voltage: float
    end_index: int
    start_index: int
<<<<<<< HEAD
    saturation_current: float = 1e-12    
    ideality_factor: float = 1.1
    thermal_voltage: float = field(init=False)
    
    def calculate_i_from_v(self, voltage: float | list[float]) -> np.array:
        """
        Calculate the current based on the voltage using the Shockley diode equation.
        """
        # import pdb
        # pdb.set_trace()
        voltage = np.array(voltage)  # Ensure voltage is an array for vector operations
        current = self.saturation_current * (np.exp(-voltage / (self.ideality_factor * self.thermal_voltage)) - 1)
        return current
=======

    def calculate_i_from_v(self, voltage: float | list[float]):
        return 0.5
>>>>>>> fe5cf344

def calculate_total_current(voltage_series, total_resistance):
    """
    Calculate the total current through the parallel combination of cell and diode.
    """
    voltage_series = np.array(voltage_series)
    total_resistance = np.array(total_resistance)
    
    total_current = np.divide(voltage_series, total_resistance) 
    return total_current

@dataclass(kw_only=True)
class BypassedCellString:
    """
    Represents a series of cells in a string, bypassed by a single diode.

    .. attribute:: bypass_diode
        The bypass diode installed.

    .. attribute:: pv_cells
        The `list` of PV cells that are in series and bypassed by the diode.

    """
    bypass_diode: BypassDiode
    pv_cells: list[PVCell]

    @property
    def breakdown_voltage(self) -> float:
        """
        Return the breakdown voltage, i.e., the bypass-diode voltage.

        Returns:
            - The breakdown voltage.

        """
        return self.bypass_diode.bypass_voltage

    @property
    def cell_id(self) -> float:
        """
        Return the cell ID for the fist cell in the string.

        Returns:
            - The cell ID of the first cell within the string.

        """
        return min([cell.cell_id for cell in self.pv_cells])

    def __hash__(self) -> int:
        """
        Return a hash of the first cell ID.

        """
        return hash(self.cell_id)

    def initialize_bypass_diode(self, ambient_celsius_temperature, irradiance_array):
        """
        Initialize the bypass diode parameters.
        """
        # Calculate the average cell temperature for the set of cells
        temperatures = [
            pv_cell.average_cell_temperature(
                ambient_celsius_temperature + ZERO_CELSIUS_OFFSET,
                irradiance_array[pv_cell.cell_id],
                0  # Assuming wind speed of 0 for simplicity
            )
            for pv_cell in self.pv_cells
        ]
        average_temperature = np.mean(temperatures)

        # Calculate thermal voltage (kT/q) in Volts
        k = 1.38064852e-23  # Boltzmann constant in J/K
        q = 1.60217662e-19  # Charge of electron in Coulombs
        thermal_voltage = k * average_temperature / q
        self.bypass_diode.thermal_voltage = thermal_voltage

        # Use the first PV cell to get the saturation current and ideality factor
        first_pv_cell = self.pv_cells[0]
        #self.bypass_diode.saturation_current = first_pv_cell.reference_dark_current_density
        #self.bypass_diode.ideality_factor = first_pv_cell.gamma_ref

    def calculate_iv_curve(
        self,
        ambient_celsius_temperature: float,
        irradiance_array: np.ndarray,
        *,
        current_density_series: np.ndarray | None = None,
        current_series: np.ndarray | None = None,
        voltage_series: np.ndarray | None = None,
    ) -> tuple[np.ndarray, np.ndarray, np.ndarray]:
        """
        Calculate the IV curve for the bypassed string of cells.

        Inputs:
            - ambient_celsius_temperature:
                The ambient temperature, in degrees Celsius.
            - irradiance_array:
                The irradiance, in W/m^2, striking all the cells in the module.
            - current_density_series:
                If provided, the current-density series---the series of points over which to
                calculate the current and power output from the cell.
            - current_series:
                The series of current points over which to calculate the current and power
                output from the cell.
            - voltage_series:
                The series of voltage points over which to calculate the current and power
                output from the cell.

        Returns:
            - current_series:
                The current values.
            - power_series:
                The power values.
            - voltage_series:
                The voltage series.

        """
        self.initialize_bypass_diode(ambient_celsius_temperature, irradiance_array)

        # Calculate the curves for each cell
        cell_to_iv_series: dict[PVCell, tuple[np.ndarray, np.ndarray, np.ndarray]] = {}
        for pv_cell in tqdm(self.pv_cells, desc="Bypassed IV curves", leave=False):
            cell_to_iv_series[pv_cell] = pv_cell.calculate_iv_curve(
                ambient_celsius_temperature,
                irradiance_array,
                current_density_series=current_density_series,
                current_series=current_series,
                voltage_series=voltage_series,
            )
        #plt.figure()

        # Plot each cell's IV curve
        # for pv_cell in self.pv_cells:
        #     current, power, voltage = cell_to_iv_series[pv_cell]
        #     plt.plot(voltage, current, label=f'Cell {pv_cell.cell_id}')
        
        # plt.title('IV Curves of Individual PV Cells')
        # plt.xlabel('Voltage (V)')
        # plt.ylabel('Current (A)')
        # plt.legend()
        # plt.grid(True)
        # ylim = plt.ylim()
        # plt.show()
        
        # Add up the voltage for each cell
        combined_voltage_series = sum(
            cell_to_iv_series[pv_cell][2] for pv_cell in self.pv_cells
        )

        # Determine the bypass-diode curve
<<<<<<< HEAD
        bypass_diode_curve = self.bypass_diode.calculate_i_from_v(combined_voltage_series)
        # Plot combined IV curve along with bypass diode curve
        # plt.figure()
=======
        bypass_diode_curve = self.bypass_diode.calculate_i_from_v(
            combined_voltage_series
        )
>>>>>>> fe5cf344

        # plt.plot(combined_voltage_series, cell_to_iv_series[self.pv_cells[0]][0], label='Cells', color='blue')

        # plt.plot(combined_voltage_series, bypass_diode_curve, label='Bypass Diode', color='red')

<<<<<<< HEAD
        # Calculate the total current
        total_current = bypass_diode_curve + (cell_to_iv_series[pv_cell][0])

        # Re-compute the combined power series.
        combined_power_series = total_current * combined_voltage_series
        
        #Plot combined IV curve (dashed)
        #plt.plot(combined_voltage_series, total_current, '--', label='Combined IV Curve')

        # Finalize plot
        # plt.xlabel('Voltage (V)')
        # plt.ylabel('Current (A)')
        # plt.legend()
        # plt.grid(True)
        # plt.title('Combined IV Curve with Bypass Diode')
        # plt.ylim(*ylim)
        # plt.show()

        return total_current, combined_power_series, combined_voltage_series


###OLD METHOD

# from dataclasses import dataclass

# import numpy as np

# from .pv_cell import PVCell

# __all__ = ("BypassDiode", "BypassedCellString")


# @dataclass(kw_only=True)
# class BypassDiode:
#     """
#     Represents a bypass diode.

#     .. attribute:: bypass_voltage
#         The voltage at which the bypass diode will kick in and bypass the cell series.

#     .. attribute:: end_index
#         The end index for which to bypass cells.

#     .. attribute:: start_index
#         The start index for which to bypass cells.

#     """

#     bypass_voltage: float
#     end_index: int
#     start_index: int


# @dataclass(kw_only=True)
# class BypassedCellString:
#     """
#     Represents a series of cells in a string, bypassed by a single diode.

#     .. attribute:: bypass_diode
#         The bypass diode installed.

#     .. attribute:: pv_cells
#         The `list` of PV cells that are in series and bypassed by the diode.

#     """

#     bypass_diode: BypassDiode
#     pv_cells: list[PVCell]

#     @property
#     def breakdown_voltage(self) -> float:
#         """
#         Return the breakdown voltage, i.e., the bypass-diode voltage.

#         Returns:
#             - The breakdown voltage.

#         """

#         return self.bypass_diode.bypass_voltage

#     @property
#     def cell_id(self) -> float:
#         """
#         Return the cell ID for the fist cell in the string.

#         Returns:
#             - The cell ID of the first cell within the string.

#         """

#         return min([cell.cell_id for cell in self.pv_cells])

#     def __hash__(self) -> int:
#         """
#         Return a hash of the first cell ID.

#         """

#         return hash(self.cell_id)

#     def calculate_iv_curve(
#         self,
#         ambient_celsius_temperature: float,
#         irradiance_array: np.ndarray,
#         *,
#         current_density_series: np.ndarray | None = None,
#         current_series: np.ndarray | None = None,
#         voltage_series: np.ndarray | None = None,
#     ) -> tuple[np.ndarray, np.ndarray, np.ndarray]:
#         """
#         Calculate the IV curve for the bypassed string of cells.

#         Inputs:
#             - ambient_celsius_temperature:
#                 The ambient temperature, in degrees Celsius.
#             - irradiance_array:
#                 The irradiance, in W/m^2, striking all the cells in the module.
#             - current_density_series:
#                 If provided, the current-density series---the series of opints over which to
#                 calculate the current an power output from the cell.
#             - current_series:
#                 The series of current points over which to calculate the current and power
#                 output from the cell.
#             - voltage_series:
#                 The series of voltage points over which to calculate the current and power
#                 output from the cell.

#         Returns:
#             - current_series:
#                 The current values.
#             - power_series:
#                 The power values.
#             - voltage_series:
#                 The voltage series.

#         """

#         # Calculate the curves for each cell
#         cell_to_iv_series: dict[PVCell, tuple[np.ndarray, np.ndarray, np.ndarray]] = {}
#         for pv_cell in self.pv_cells:
#             cell_to_iv_series[pv_cell] = pv_cell.calculate_iv_curve(
#                 ambient_celsius_temperature,
#                 irradiance_array,
#                 current_density_series=current_density_series,
#                 current_series=current_series,
#                 voltage_series=voltage_series,
#             )

#         # Add up the voltage for each cell
#         combined_voltage_series = sum(
#             cell_to_iv_series[pv_cell][2] for pv_cell in self.pv_cells
#         )

#         # Bypass based on the diode voltage.
#         combined_voltage_series = np.array(
#             [
#                 max(entry, self.bypass_diode.bypass_voltage)
#                 for entry in combined_voltage_series
#             ]
#         )

#         # Re-compute the combined power series.
#         combined_power_series = (
#             current_series := cell_to_iv_series[self.pv_cells[0]][0]
#         ) * combined_voltage_series

#         return current_series, combined_power_series, combined_voltage_series
=======
        return current_series, combined_power_series, combined_voltage_series
>>>>>>> fe5cf344
<|MERGE_RESOLUTION|>--- conflicted
+++ resolved
@@ -16,19 +16,15 @@
 """
 
 from dataclasses import dataclass, field
+
 import numpy as np
-<<<<<<< HEAD
-from matplotlib import pyplot as plt
-from .pv_cell import PVCell, REFERENCE_DARK_CURRENT_DENSITY, DIODE_IDEALITY_FACTOR, ZERO_CELSIUS_OFFSET
-=======
 
 from tqdm import tqdm
 
-from .pv_cell import PVCell
->>>>>>> fe5cf344
+from .pv_cell import PVCell, ZERO_CELSIUS_OFFSET
 
 __all__ = ("BypassDiode", "BypassedCellString")
-   
+  
 @dataclass(kw_only=True)
 class BypassDiode:
     """
@@ -37,7 +33,6 @@
     bypass_voltage: float
     end_index: int
     start_index: int
-<<<<<<< HEAD
     saturation_current: float = 1e-12    
     ideality_factor: float = 1.1
     thermal_voltage: float = field(init=False)
@@ -51,11 +46,9 @@
         voltage = np.array(voltage)  # Ensure voltage is an array for vector operations
         current = self.saturation_current * (np.exp(-voltage / (self.ideality_factor * self.thermal_voltage)) - 1)
         return current
-=======
-
-    def calculate_i_from_v(self, voltage: float | list[float]):
-        return 0.5
->>>>>>> fe5cf344
+
+    # def calculate_i_from_v(self, voltage: float | list[float]):
+    #     return 0.5
 
 def calculate_total_current(voltage_series, total_resistance):
     """
@@ -191,7 +184,7 @@
         # for pv_cell in self.pv_cells:
         #     current, power, voltage = cell_to_iv_series[pv_cell]
         #     plt.plot(voltage, current, label=f'Cell {pv_cell.cell_id}')
-        
+
         # plt.title('IV Curves of Individual PV Cells')
         # plt.xlabel('Voltage (V)')
         # plt.ylabel('Current (A)')
@@ -199,34 +192,27 @@
         # plt.grid(True)
         # ylim = plt.ylim()
         # plt.show()
-        
+
         # Add up the voltage for each cell
         combined_voltage_series = sum(
             cell_to_iv_series[pv_cell][2] for pv_cell in self.pv_cells
         )
 
         # Determine the bypass-diode curve
-<<<<<<< HEAD
-        bypass_diode_curve = self.bypass_diode.calculate_i_from_v(combined_voltage_series)
-        # Plot combined IV curve along with bypass diode curve
-        # plt.figure()
-=======
         bypass_diode_curve = self.bypass_diode.calculate_i_from_v(
             combined_voltage_series
         )
->>>>>>> fe5cf344
 
         # plt.plot(combined_voltage_series, cell_to_iv_series[self.pv_cells[0]][0], label='Cells', color='blue')
 
         # plt.plot(combined_voltage_series, bypass_diode_curve, label='Bypass Diode', color='red')
 
-<<<<<<< HEAD
         # Calculate the total current
         total_current = bypass_diode_curve + (cell_to_iv_series[pv_cell][0])
 
         # Re-compute the combined power series.
         combined_power_series = total_current * combined_voltage_series
-        
+
         #Plot combined IV curve (dashed)
         #plt.plot(combined_voltage_series, total_current, '--', label='Combined IV Curve')
 
@@ -388,7 +374,4 @@
 #             current_series := cell_to_iv_series[self.pv_cells[0]][0]
 #         ) * combined_voltage_series
 
-#         return current_series, combined_power_series, combined_voltage_series
-=======
-        return current_series, combined_power_series, combined_voltage_series
->>>>>>> fe5cf344
+#         return current_series, combined_power_series, combined_voltage_series