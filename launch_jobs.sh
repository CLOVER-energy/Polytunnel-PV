--- conflicted
+++ resolved
@@ -1,13 +1,7 @@
 #!/bin/bash
-<<<<<<< HEAD
-#PBS -J 1-2
-#PBS -lwalltime=04:59:00
-#PBS -lselect=1:ncpus=48:mem=10000Mb
-=======
 #PBS -J 1-10
 #PBS -lwalltime=8:00:00
 #PBS -lselect=1:ncpus=64:mem=50000Mb
->>>>>>> fe5cf344
 
 echo -e "HPC array script executed"
 
